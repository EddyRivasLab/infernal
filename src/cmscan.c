--- conflicted
+++ resolved
@@ -1290,34 +1290,19 @@
   int              status   = eslOK;
   int              hstatus  = eslOK;
   int              sstatus  = eslOK;
-<<<<<<< HEAD
   int              cm_clen, cm_W, cm_nbp;         /* consensus, window length, num bps for CM */        
   float            gfmu, gflambda;                /* glocal fwd mu, lambda for current hmm filter */
   off_t            cm_offset;                     /* file offset for current CM */
   float           *p7_evparam;                    /* E-value parameters for the p7 filter */
   int              prv_ntophits;                  /* number of top hits before cm_Pipeline() call */
   int              in_rc;                         /* in_rc == TRUE; our qsq has been reverse complemented */
+  ESL_KEYHASH     *glocal_kh= NULL;              /* list of models to configure globally, only created if --glist */
 
   char            *mpi_buf  = NULL;               /* buffer used to pack/unpack structures */
   int              mpi_size = 0;                  /* size of the allocated buffer */
   int              seq_idx  = 0;                  /* index of sequence we're currently working on */
   int              cm_idx   = 0;                  /* index of model    we're currently working on */
   double           eZ;                            /* effective database size                      */
-=======
-  int              cm_clen, cm_W, cm_nbp;        /* consensus, window length, num bps for CM */        
-  float            gfmu, gflambda;               /* glocal fwd mu, lambda for current hmm filter */
-  off_t            cm_offset;                    /* file offset for current CM */
-  float           *p7_evparam;                   /* E-value parameters for the p7 filter */
-  int              prv_ntophits;                 /* number of top hits before cm_Pipeline() call */
-  int              in_rc;                        /* in_rc == TRUE; our qsq has been reverse complemented */
-  ESL_KEYHASH     *glocal_kh= NULL;              /* list of models to configure globally, only created if --glist */
-
-  char            *mpi_buf  = NULL;              /* buffer used to pack/unpack structures */
-  int              mpi_size = 0;                 /* size of the allocated buffer */
-  int              seq_idx  = 0;                 /* index of sequence we're currently working on */
-  int              cm_idx   = 0;                 /* index of model    we're currently working on */
-  double           eZ;                           /* effective database size                      */
->>>>>>> 36b4dc4c
 
   MPI_Status       mpistatus;
   char             errbuf[eslERRBUFSIZE];
