/* cmbuild: covariance model construction from a multiple sequence alignment.
 *
 * SRE, Thu Jul 27 13:19:43 2000 [StL]
 */

#include <esl_config.h>
#include "config.h"

#include <stdio.h>
#include <stdlib.h>
#include <string.h>
#include <ctype.h>
#include <math.h>

#include "easel.h"
#include "esl_alphabet.h"
#include "esl_distance.h"
#include "esl_dmatrix.h"
#include "esl_getopts.h"
#include "esl_msa.h"
#include "esl_msafile.h"
#include "esl_msaweight.h"
#include "esl_msacluster.h"
#include "esl_stack.h"
#include "esl_stopwatch.h"
#include "esl_tree.h"
#include "esl_vectorops.h"

#include "hmmer.h"

#include "infernal.h"

#define CONOPTS "--fast,--hand,--rsearch"                      /* Exclusive options for model construction                    */
#define WGTOPTS "--wpb,--wgsc,--wblosum,--wnone,--wgiven"      /* Exclusive options for relative weighting                    */
#define EFFOPTS "--eent,--enone,--eset"                        /* Exclusive options for effective sequence number calculation */
#define FRAGOPTS "--fragthresh,--fragnrfpos,--fraggiven"       /* Exclusive options for fragment definition                   */
#define CLUSTOPTS "--ctarget,--cmaxid,--call,--corig,--cdump"  /* options for clustering the input aln and building a CM from each cluster */

static ESL_OPTIONS options[] = {
  /* name           type      default  env  range     toggles      reqs       incomp  help  docgroup*/
  { "-h",        eslARG_NONE,   FALSE, NULL, NULL,      NULL,      NULL,        NULL, "show brief help on version and usage",                     1 },
  { "-n",        eslARG_STRING, NULL,  NULL, NULL,      NULL,      NULL,        NULL, "name the CM(s) <s>, (only if single aln in file)",         1 },
  { "-F",        eslARG_NONE,   FALSE, NULL, NULL,      NULL,      NULL,        NULL, "force; allow overwriting of <cmfile_out>",                 1 },
  { "-o",        eslARG_OUTFILE,FALSE, NULL, NULL,      NULL,      NULL,        NULL, "direct summary output to file <f>, not stdout",            1 },
  { "-O",        eslARG_OUTFILE,FALSE, NULL, NULL,      NULL,      NULL,        NULL, "resave consensus/insert column annotated MSA to file <f>", 1 },
  { "--devhelp", eslARG_NONE,   NULL,  NULL, NULL,      NULL,      NULL,        NULL, "show list of otherwise hidden developer/expert options",   1 },

  /* Expert model construction options */
  /* name          type            default  env  range       toggles       reqs        incomp  help  docgroup*/
  { "--fast",      eslARG_NONE,"default",   NULL, NULL,      CONOPTS,      NULL,         NULL, "assign cols w/ >= symfrac residues as consensus",                2 },
  { "--hand",      eslARG_NONE,    FALSE,   NULL, NULL,      CONOPTS,      NULL,         NULL, "use reference coordinate annotation to specify consensus",       2 },
  { "--symfrac",   eslARG_REAL,    "0.5",   NULL, "0<=x<=1",    NULL,      NULL,         NULL, "fraction of non-gaps to require in a consensus column [0..1]",   2 },
<<<<<<< HEAD
  { "--noss",      eslARG_NONE,    FALSE,   NULL, NULL,         NULL,      NULL,         NULL, "ignore secondary structure annotation in input alignment",       2 },
  { "--rsearch",   eslARG_INFILE,  NULL,    NULL, NULL,      CONOPTS,      NULL,      "--p56", "use RSEARCH parameterization with RIBOSUM matrix file <f>",      2 }, 
  { "--consrf",    eslARG_NONE,    FALSE,   NULL, NULL,         NULL,  "--hand",         NULL, "with --hand, rewrite RF line with consensus sequence",           2 },
=======
  { "--fragthresh",eslARG_REAL,    "0.5",   NULL, "0<=x<=1",FRAGOPTS,      NULL,         NULL, "if aligned seq spans <= x*alen, tag seq as a fragment",          2 },
  { "--fragnrfpos", eslARG_INT,    NULL,    NULL, "n>=0",   FRAGOPTS,  "--hand",         NULL, "w/--hand, seqs w/ > <n> 5' or 3' consensus gaps are fragments",  2 },
  { "--fraggiven", eslARG_NONE,    FALSE,   NULL,  NULL,    FRAGOPTS,      NULL,         NULL, "use fragment info, if any, in input MSA, don't infer frags",     2 },
  { "--noss",      eslARG_NONE,    FALSE,   NULL,  NULL,        NULL,      NULL,         NULL, "ignore secondary structure annotation in input alignment",       2 },
  { "--rsearch", eslARG_INFILE,     NULL,    NULL, NULL,     CONOPTS,      NULL,      "--p56", "use RSEARCH parameterization with RIBOSUM matrix file <f>",      2 }, 
>>>>>>> d36cb62f

  /* Other model construction options */
  /* name          type            default  env  range       toggles       reqs        incomp  help  docgroup*/
  { "--null",      eslARG_INFILE,  NULL,    NULL, NULL,         NULL,      NULL,  "--rsearch", "read null (random sequence) model from file <f>",                3 },
  { "--prior",     eslARG_INFILE,  NULL,    NULL, NULL,         NULL,      NULL,  "--rsearch", "read priors from file <f>",                                      3 },
  /* below are only shown with --devhelp */
  { "--betaW",     eslARG_REAL,    "1E-7",  NULL, "x>1E-18",    NULL,      NULL,         NULL, "set tail loss prob for calc'ing W (max size of a hit) to <x>", 103 },
  { "--beta1",     eslARG_REAL,    "1E-7",  NULL, "x>1E-18",    NULL,      NULL,         NULL, "set tail loss prob for calc'ing tighter set of QDBs to <x>",   103 },
  { "--beta2",     eslARG_REAL,    "1E-15", NULL, "x>1E-18",    NULL,      NULL,         NULL, "set tail loss prob for calc'ing looser  set of QDBs to <x>",   103 },
  { "--informat",  eslARG_STRING,  NULL,    NULL, NULL,         NULL,      NULL,         NULL, "specify input alignment is in format <s> (Stockholm or Pfam)", 103 },
  { "--v1p0",      eslARG_NONE,    FALSE,   NULL, NULL,         NULL,      NULL,         NULL,  "parameterize CM using methods from Infernal v1.0.2",          103 },
  { "--p56",       eslARG_NONE,    NULL,    NULL, NULL,         NULL,      NULL,    "--prior", "use the default prior from Infernal v0.56 through v1.0.2",     103 },
  { "--noh3pri",   eslARG_NONE,    NULL,    NULL, NULL,         NULL,      NULL,"--v1p0,--p56","do not use the hmmer3 DNA prior for zero basepair models",     103 },
  { "--iins",      eslARG_NONE,    FALSE,   NULL, NULL,         NULL,      NULL,         NULL, "allow informative insert emissions, do not zero them",         103 },
  { "--iflank",    eslARG_NONE,    FALSE,   NULL, NULL,         NULL,      NULL,         NULL, "learn ROOT_IL/ROOT_IR transitions for 5'/3' flanking residues",103 },
  { "--nobalance", eslARG_NONE,    FALSE,   NULL, NULL,         NULL,      NULL,         NULL, "don't rebalance the CM; number in strict preorder",            103 },
  { "--nodetach",  eslARG_NONE,    FALSE,   NULL, NULL,         NULL,      NULL,         NULL, "do not 'detach' one of two inserts that model same column",    103 },
  { "--elself",    eslARG_REAL,    "0.94",  NULL, "0<=x<=1",    NULL,      NULL,         NULL, "set EL self transition prob to <x>",                           103 },
  { "--n2omega",   eslARG_REAL,    "0.000015258791",NULL,"x>0", NULL,      NULL,         NULL, "set prior probability of null2 model as <x>",                  103 }, 
  { "--n3omega",   eslARG_REAL,    "0.000015258791",NULL,"x>0", NULL,      NULL,         NULL, "set prior probability of null3 model as <x>",                  103 }, 

  /* Alternate relative sequence weighting strategies */
  /* name        type         default   env  range     toggles         reqs  incomp  help  docgroup*/
  { "--wpb",     eslARG_NONE,"default", NULL, NULL,    WGTOPTS,        NULL, NULL, "Henikoff position-based weights",                   4 },
  { "--wgsc",    eslARG_NONE,     NULL, NULL, NULL,    WGTOPTS,        NULL, NULL, "Gerstein/Sonnhammer/Chothia tree weights",          4 },
  { "--wnone",   eslARG_NONE,     NULL, NULL, NULL,    WGTOPTS,        NULL, NULL, "don't do any relative weighting; set all to 1",     4 },
  { "--wgiven",  eslARG_NONE,     NULL, NULL, NULL,    WGTOPTS,        NULL, NULL, "use weights as given in MSA file",                  4 },
  { "--wblosum", eslARG_NONE,     NULL, NULL, NULL,    WGTOPTS,        NULL, NULL, "Henikoff simple filter weights",                    4 },
  { "--wid",     eslARG_REAL,   "0.62", NULL,"0<=x<=1",   NULL, "--wblosum", NULL, "for --wblosum: set identity cutoff",                4 },

  /* Alternate effective sequence weighting strategies */
  /* name        type            default    env     range toggles      reqs   incomp  help  docgroup*/
  { "--eent",    eslARG_NONE, "default",    NULL,   NULL, EFFOPTS,     NULL,   NULL, "adjust eff seq # to achieve relative entropy target",           5 },
  { "--enone",   eslARG_NONE,     FALSE,    NULL,   NULL, EFFOPTS,     NULL,   NULL, "no effective seq # weighting: just use nseq",                   5 },
  { "--ere",     eslARG_REAL,      NULL,    NULL,  "x>0",    NULL, "--eent",   NULL, "for --eent: set CM target relative entropy to <x>",             5 },
  { "--eset",    eslARG_REAL,      NULL,    NULL, "x>=0", EFFOPTS,     NULL,   NULL, "set eff seq # for all models to <x>",                           5 },
  { "--eminseq", eslARG_REAL,     "0.1",    NULL, "x>=0",    NULL, "--eent",   NULL, "for --eent: set minimum effective sequence number to <x>",      5 },
  { "--emaxseq", eslARG_REAL,      NULL,    NULL, "x>=0",    NULL, "--eent",   NULL, "for --eent: set maximum effective sequence number to <x>",      5 },
  { "--ehmmre",  eslARG_REAL,      NULL,    NULL,  "x>0",    NULL, "--eent",   NULL, "for --eent: set minimum HMM relative entropy to <x>",           5 }, 
  { "--esigma",  eslARG_REAL,    "45.0",    NULL,  "x>0",    NULL, "--eent",   NULL, "for --eent: set sigma param to <x>",                            5 },

  /* Options controlling filter p7 HMM construction */
  /* name         type           default  env  range toggles  reqs  incomp    help  docgroup*/
  { "--p7ere",    eslARG_REAL,     NULL, NULL, NULL, NULL,    NULL, "--p7ml", "for the filter p7 HMM, set minimum rel entropy/posn to <x>",   6 },
  { "--p7ml",     eslARG_NONE,    FALSE, NULL, NULL, NULL,    NULL,     NULL, "define the filter p7 HMM as the ML p7 HMM",                    6 },
  /* below are only shown with --devhelp */
  { "--p7prior",  eslARG_INFILE,   NULL, NULL, NULL, NULL,    NULL, "--p7ml", "read p7 prior for the filter HMM from file <f>",             106 },
  { "--p7hprior", eslARG_NONE,     NULL, NULL, NULL, NULL,    NULL, "--p7ml", "use HMMER's default p7 prior, not Infernal's p7 prior",      106 },
  { "--p7hemit",  eslARG_NONE,    FALSE, NULL, NULL, NULL,    NULL, "--p7ml", "use HMMER emission priors for filter HMM",                   106 }, 
  
  /* Options controlling filter p7 HMM calibration */
  /* name        type         default  env   range toggles   reqs  incomp       help  docgroup*/
  { "--EmN",     eslARG_INT,    "200", NULL, "n>0",   NULL,  NULL, NULL,        "number of sampled seqs to use for p7 local MSV calibration",    7 },
  { "--EvN",     eslARG_INT,    "200", NULL, "n>0",   NULL,  NULL, NULL,        "number of sampled seqs to use for p7 local Vit calibration",    7 },
  { "--ElfN",    eslARG_INT,    "200", NULL, "n>0",   NULL,  NULL, NULL,        "number of sampled seqs to use for p7 local Fwd calibration",    7 },
  { "--EgfN",    eslARG_INT,    "200", NULL, "n>0",   NULL,  NULL, NULL,        "number of sampled seqs to use for p7 glocal Fwd calibration",   7 },
  /* below are only shown with --devhelp */
  { "--Elftp",   eslARG_REAL, "0.055", NULL, "x>0.",  NULL,  NULL, NULL,        "fit p7 local fwd exp tail to <f> fraction of scoring dist",   107 },
  { "--Egftp",   eslARG_REAL, "0.065", NULL, "x>0.",  NULL,  NULL, NULL,        "fit p7 glocal fwd exp tail to <f> fraction of scoring dist",  107 },
  { "--Ereal",   eslARG_NONE,   FALSE, NULL, NULL,    NULL,  NULL, NULL,        "sample realistic, not iid genomic seqs, for p7 calibration",  107 },
  { "--Enull3",  eslARG_NONE,   FALSE, NULL, NULL,    NULL,  NULL, NULL,        "use null3 correction in p7 calibrations",                     107 },
  { "--Ebias",   eslARG_NONE,   FALSE, NULL, NULL,    NULL,  NULL, NULL,        "use bias correction in p7 calibrations",                      107 },
  { "--Efitlam", eslARG_NONE,   FALSE, NULL, NULL,    NULL,  NULL, NULL,        "fit lambda, don't use a fixed one near 0.693",                107 },
  { "--Elcmult", eslARG_REAL,   "2.0", NULL, "x>0.",  NULL,  NULL, NULL,        "length of seqs to search for local stats is <x> * cm->clen",  107 },
  { "--Egcmult", eslARG_REAL,   "2.0", NULL, "x>0.",  NULL,  NULL, NULL,        "length of seqs to search for glocal stats is <x> * cm->clen", 107 },
  { "--ElL",     eslARG_INT,     NULL, NULL, "n>0",   NULL,  NULL, "--Elcmult", "length of seqs to search for local stats is <n>",             107 },
  { "--EgL",     eslARG_INT,     NULL, NULL, "n>0",   NULL,  NULL, "--Egcmult", "length of seqs to search for glocal stats is <n>",            107 },

  /* Refining the input alignment */
  /* name          type            default  env  range    toggles      reqs         incomp  help  docgroup*/
  { "--refine",    eslARG_OUTFILE,   NULL, NULL, NULL,    NULL,       NULL,           NULL, "refine input aln w/Expectation-Maximization, save to <f>",          8 },
  { "-l",          eslARG_NONE,     FALSE, NULL, NULL,    NULL, "--refine",           NULL, "w/--refine, configure model for local alignment [default: global]", 8 },
  { "--gibbs",     eslARG_NONE,     FALSE, NULL, NULL,    NULL, "--refine",           NULL, "w/--refine, use Gibbs sampling instead of EM",                      8 },
  { "--seed",      eslARG_INT,        "0", NULL, "n>=0",  NULL,  "--gibbs",           NULL, "w/--gibbs, set RNG seed to <n> (if 0: one-time arbitrary seed)",    8 },
  { "--cyk",       eslARG_NONE,     FALSE, NULL, NULL,    NULL, "--refine",           NULL, "w/--refine, use CYK instead of optimal accuracy",                   8 },
  { "--notrunc",   eslARG_NONE,     FALSE, NULL, NULL,    NULL, "--refine",           NULL, "w/--refine, do not use truncated alignment algorithm",              8 },
  { "--miss",      eslARG_NONE,     FALSE, NULL, NULL,    NULL, "--refine",           NULL, "w/--refine, mark seqs w/terminal gaps as fragments",                8 },
  /* below are only shown with --devhelp */
  { "--sub",       eslARG_NONE,     FALSE, NULL, NULL,    NULL, "--refine", "--notrunc,-l", "w/--refine, use sub CM for columns b/t HMM start/end points",     108 },
  { "--nonbanded", eslARG_NONE,     FALSE, NULL, NULL,    NULL, "--refine",           NULL, "do not use bands to accelerate alignment with --refine",          108 },
  { "--indi",      eslARG_NONE,     FALSE, NULL, NULL,    NULL, "--refine",           NULL, "print individual sequence scores during MSA refinement",          108 },
  { "--fins",      eslARG_NONE,     FALSE, NULL, NULL,    NULL, "--refine",           NULL, "w/--refine, flush inserts left/right in alignments",              108 },
  { "--tau",       eslARG_REAL,    "1E-7", NULL, "0<x<1", NULL, "--refine",  "--nonbanded", "set tail loss prob for HMM bands to <x>",                         108 },
  { "--mxsize",    eslARG_REAL,  "2048.0", NULL, "x>0.",  NULL, "--refine",           NULL, "set maximum allowable DP matrix size to <x> Mb",                  108 },
  { "--rdump",     eslARG_OUTFILE  , NULL, NULL, NULL,    NULL, "--refine",           NULL, "w/--refine, print all intermediate alignments to <f>",            108 },

  /* All options below are developer options, only shown if --devhelp invoked */
  /* Developer verbose output options */
  /* name           type          default  env   range toggles reqs  incomp help  docgroup*/
  { "--verbose",    eslARG_NONE,    FALSE, NULL, NULL,   NULL, NULL, NULL,  "be verbose with output",                                      109 },
  { "--cfile",      eslARG_OUTFILE,  NULL, NULL, NULL,   NULL, NULL, NULL,  "save count vectors to file <f>",                              109 },
  { "--efile",      eslARG_OUTFILE,  NULL, NULL, NULL,   NULL, NULL, NULL,  "save emission score information to file <f>",                 109 },
  { "--tfile",      eslARG_OUTFILE,  NULL, NULL, NULL,   NULL, NULL, NULL,  "dump individual sequence parsetrees to file <f>",             109 },
  { "--cmtbl",      eslARG_OUTFILE,  NULL, NULL, NULL,   NULL, NULL, NULL,  "save tabular description of CM topology to file <f>",         109 },
  { "--emap",       eslARG_OUTFILE,  NULL, NULL, NULL,   NULL, NULL, NULL,  "save consensus emit map to file <f>",                         109 },
  { "--gtree",      eslARG_OUTFILE,  NULL, NULL, NULL,   NULL, NULL, NULL,  "save tree description of master tree to file <f>",            109 },
  { "--gtbl",       eslARG_OUTFILE,  NULL, NULL, NULL,   NULL, NULL, NULL,  "save tabular description of master tree to file <f>",         109 },
  { "--occfile",    eslARG_OUTFILE,  NULL, NULL, NULL,   NULL, NULL, NULL,  "save expected occupancy of each CM state to <f>",             109 },
  { "--cp9occfile", eslARG_OUTFILE,  NULL, NULL, NULL,   NULL, NULL, NULL,  "save expected occupancy of each CP9 ML HMM state to <f>",     109 },
  { "--fp7occfile", eslARG_OUTFILE,  NULL, NULL, NULL,   NULL, NULL, NULL,  "save expected occupancy of each filter P7 HMM state to <f>",  109 },

  /* Building multiple CMs after clustering input MSA */
  /* name        type            default env   range      toggles reqs  incomp    help  docgroup*/
  { "--ctarget", eslARG_INT,     NULL,   NULL, "n>0" ,    NULL,   NULL, "--call", "build (at most) <n> CMs by partitioning MSA into <n> clusters", 110 },
  { "--cmaxid",  eslARG_REAL,    NULL,   NULL, "0.<x<1.", NULL,   NULL, "--call", "max fractional id b/t 2 clusters is <x>, each cluster -> CM",   110 }, 
  { "--call",    eslARG_NONE,    FALSE,  NULL, NULL,      NULL,   NULL,     NULL, "build a separate CM from every seq in MSA",                     110 },
  { "--corig",   eslARG_NONE,    FALSE,  NULL, NULL,      NULL,   NULL,     NULL, "build an additional CM from the original, full MSA",            110 }, 
  { "--cdump",   eslARG_OUTFILE, NULL,   NULL, NULL,      NULL,   NULL,     NULL, "dump the MSA for each cluster (CM) to file <f>",                110 },

  /* Developer options related to experimental local begin/end modes */
  /* name        type          default env   range      toggles reqs  incomp       help  docgroup*/
  { "--pbegin",  eslARG_REAL,  "0.05", NULL, "0<x<1",   NULL,   NULL,  NULL,       "set aggregate local begin prob to <x>", 111 },
  { "--pend",    eslARG_REAL,  "0.05", NULL, "0<x<1",   NULL,   NULL,  NULL,       "set aggregate local end prob to <x>",   111 },
  { "--pebegin", eslARG_NONE,   FALSE, NULL, NULL,      NULL,   NULL,  "--pbegin", "set all local begins as equiprobable",  111 },
  { "--pfend",   eslARG_REAL,   NULL,  NULL, "0<x<1",   NULL,   NULL,  "--pend",   "set all local end probs to <x>",        111 },

  {  0, 0, 0, 0, 0, 0, 0, 0, 0, 0 },
};

/* struct cfg_s : "Global" application configuration shared by all threads/processes
 * 
 * This structure is passed to routines within main.c, as a means of semi-encapsulation
 * of shared data amongst different parallel processes (threads or MPI processes).
 * This strategy is used despite the fact that a MPI version of cmbuild does not
 * yet exist! 
 */
struct cfg_s {
  FILE         *ofp;		/* output file (default is stdout) */

  char         *alifile;	/* name of the alignment file we're building CMs from  */
  int           fmt;		/* format code for alifile */
  ESL_MSAFILE  *afp;            /* open alifile  */
  ESL_ALPHABET *abc;		/* digital alphabet */

  char         *cmfile;         /* file to write CM to                    */
  FILE         *cmoutfp;        /* CM output file handle                  */

  char         *postmsafile;	/* optional file to resave annotated MSAs to  */
  FILE         *postmsafp;	/* open <postmsafile>, or NULL */

  float        *null;		/* null model                              */
  Prior_t      *pri;		/* mixture Dirichlet prior for the CM     */
  Prior_t      *pri_zerobp;	/* mixture Dirichlet prior for any CMs with 0 basepairs */

  fullmat_t    *fullmat;        /* if --rsearch, the full RIBOSUM matrix */

  int           be_verbose;	/* standard verbose output, as opposed to one-line-per-CM summary */
  int           nali;		/* which # alignment this is in file */
  int           nnamed;		/* number of alignments that had their own names */
  int           ncm_total;      /* which # CM this is that we're constructing (we may build > 1 per file) */
  ESL_RANDOMNESS *r;            /* source of randomness, only created if --gibbs enabled */
  
  /* optional files used for building additional filter p7 HMMs */
  P7_BG        *fp7_bg;         /* background model for additional P7s */
  P7_BUILDER   *fp7_bld;        /* the P7_BUILDER */

  /* optional output files */
  FILE         *cfp;            /* for --cfile */
  FILE         *escfp;          /* for --efile */
  FILE         *tblfp;          /* for --cmtbl */
  FILE         *efp;            /* for --emap */
  FILE         *gfp;            /* for --gtree */
  FILE         *gtblfp;         /* for --gtbl */
  FILE         *tfp;            /* for --tfile */
  FILE         *occfp;          /* for --occfile */
  FILE         *cp9occfp;       /* for --cp9occfile */
  FILE         *fp7occfp;       /* for --fp7occfile */
  FILE         *cdfp;           /* if --cdump, output file handle for dumping clustered MSAs */
  FILE         *refinefp;       /* if --refine, output file handle for dumping refined MSAs */
  FILE         *rdfp;           /* if --rfile, output file handle for dumping intermediate MSAs during iterative refinement */
};

static char usage[]  = "[-options] <cmfile_out> <msafile>";
static char banner[] = "covariance model construction from multiple sequence alignments";

static void   master(const ESL_GETOPTS *go, struct cfg_s *cfg);
static void   process_commandline(int argc, char **argv, ESL_GETOPTS **ret_go, char **ret_cmfile, char **ret_alifile);
static void   output_header(FILE *ofp, const ESL_GETOPTS *go, char *cmfile, char *alifile);
static int    init_cfg(const ESL_GETOPTS *go, struct cfg_s *cfg, char *errbuf);
static int    process_build_workunit(const ESL_GETOPTS *go, const struct cfg_s *cfg, char *errbuf, ESL_MSA *msa, CM_t **ret_cm, Parsetree_t **ret_mtr, Parsetree_t ***ret_msa_tr);
static int    output_result(const ESL_GETOPTS *go, const struct cfg_s *cfg, char *errbuf, int msaidx, int cmidx, ESL_MSA *msa, CM_t *cm, Parsetree_t *mtr, Parsetree_t **tr);
static int    check_and_clean_msa(const ESL_GETOPTS *go, const struct cfg_s *cfg, char *errbuf, ESL_MSA *msa);
static int    set_relative_weights(const ESL_GETOPTS *go, const struct cfg_s *cfg, char *errbuf, ESL_MSA *msa);
static int    check_fragments(const ESL_GETOPTS *go, const struct cfg_s *cfg, char *errbuf, ESL_MSA *msa);
static int    mark_fragments(const ESL_GETOPTS *go, const struct cfg_s *cfg, char *errbuf, ESL_MSA *msa);
static int    build_model(const ESL_GETOPTS *go, const struct cfg_s *cfg, char *errbuf, int do_print, ESL_MSA *msa, CM_t **ret_cm, Parsetree_t **ret_mtr, Parsetree_t ***ret_msa_tr);
static int    annotate(const ESL_GETOPTS *go, const struct cfg_s *cfg, char *errbuf, ESL_MSA *msa, CM_t *cm);
static int    set_model_cutoffs(const ESL_GETOPTS *go, const struct cfg_s *cfg, char *errbuf, ESL_MSA *msa, CM_t *cm);
static int    set_effective_seqnumber(const ESL_GETOPTS *go, const struct cfg_s *cfg, char *errbuf, ESL_MSA *msa, CM_t *cm, const Prior_t *pri);
static int    parameterize(const ESL_GETOPTS *go, const struct cfg_s *cfg, char *errbuf, int do_print, CM_t *cm, const Prior_t *prior, float msa_nseq);
static int    configure_model(const ESL_GETOPTS *go, const struct cfg_s *cfg, char *errbuf, CM_t *cm, int iter);
static int    set_consensus(const ESL_GETOPTS *go, const struct cfg_s *cfg, char *errbuf, CM_t *cm);
static int    build_and_calibrate_p7_filter(const ESL_GETOPTS *go, const struct cfg_s *cfg, char *errbuf, ESL_MSA *msa, CM_t *cm, int use_mlp7_as_filter);
static int    set_msa_name(const ESL_GETOPTS *go, struct cfg_s *cfg, char *errbuf, ESL_MSA *msa);
static double set_target_relent(const ESL_GETOPTS *go, const ESL_ALPHABET *abc, int clen, int nbps);
static double version_1p0_default_target_relent(const ESL_ALPHABET *abc, int M, double eX);
static int    refine_msa(const ESL_GETOPTS *go, const struct cfg_s *cfg, char *errbuf, CM_t *orig_cm, ESL_MSA *input_msa, Parsetree_t **input_msa_tr, CM_t **ret_cm, ESL_MSA **ret_msa, Parsetree_t **ret_mtr, Parsetree_t ***ret_trA, int *ret_niter);
static int    convert_parsetrees_to_unaln_coords(Parsetree_t **tr, ESL_MSA *msa);
/* static void   model_trace_info_dump(FILE *ofp, CM_t *cm, Parsetree_t *tr, char *aseq); */
/* functions for dividing input MSA into clusters */
static int    select_node(ESL_TREE *T, double *diff, double mindiff, int **ret_clust, int *ret_nc, int *ret_best, char *errbuf);
static float  find_mindiff(ESL_TREE *T, double *diff, int target_nc, int **ret_clust, int *ret_nc, float *ret_mindiff, char *errbuf);
static int    MSADivide(ESL_MSA *mmsa, int do_all, int do_mindiff, int do_nc, float mindiff, int target_nc, int do_orig, int *ret_num_msa, ESL_MSA ***ret_cmsa, char *errbuf);
static int    flatten_insert_emissions(CM_t *cm);
static int    print_column_headings(const ESL_GETOPTS *go, const struct cfg_s *cfg, char *errbuf);
static void   print_refine_column_headings(const ESL_GETOPTS *go, const struct cfg_s *cfg);
static int    print_countvectors(FILE *fp, CM_t *cm);
static int    dump_emission_info(FILE *fp, CM_t *cm, char *errbuf);
static P7_PRIOR * p7_prior_Read(FILE *fp);
static P7_PRIOR * cm_p7_prior_CreateNucleic(void);
static void  dump_cm_occupancy_values(FILE *fp, CM_t *cm);
static void  dump_cp9_occupancy_values(FILE *fp, char *name, CP9_t *cp9);
static void  dump_fp7_occupancy_values(FILE *fp, char *name, P7_HMM *p7);
static int   determine_pretend_cm_is_hmm(const ESL_GETOPTS *go, CM_t *cm);

 int
 main(int argc, char **argv)
 {
   ESL_GETOPTS     *go = NULL;   /* command line processing                     */
   ESL_STOPWATCH   *w  = esl_stopwatch_Create();
   if(w == NULL) cm_Fail("Memory allocation error, stopwatch could not be created.");
   esl_stopwatch_Start(w);
   struct cfg_s     cfg;

   /* setup logsum lookups (could do this only if nec based on options, but this is safer) */
   init_ilogsum();
   FLogsumInit();
   process_commandline(argc, argv, &go, &(cfg.cmfile), &(cfg.alifile));

   /* Initialize what we can in the config structure (without knowing the alphabet yet).
    * We could assume RNA, but this HMMER3 based approach is more general.
    */
   cfg.ofp        = NULL;	           
   cfg.fmt        = eslMSAFILE_UNKNOWN;     /* possibly reset below */
   cfg.afp        = NULL;	           /* created in init_cfg() */
   cfg.abc        = NULL;	           /* created in init_cfg() */
   cfg.cmoutfp    = NULL;	           /* opened in init_cfg() */
   cfg.postmsafile= esl_opt_GetString(go, "-O"); /* NULL by default */
   cfg.postmsafp  = NULL;                  
   cfg.null       = NULL;	           /* created in init_cfg() */
   cfg.pri        = NULL;                   /* created in init_cfg() */
   cfg.fullmat    = NULL;                   /* read (possibly) in init_cfg() */
   cfg.r          = NULL;	           /* created (possibly) in init_cfg() */
   cfg.fp7_bg     = NULL;                   /* created (possibly) in init_cfg() */
   cfg.fp7_bld    = NULL;                   /* created (possibly) in init_cfg() */
   /* optional output files, opened in init_cfg(), if at all */
   cfg.cfp        = NULL;
   cfg.escfp      = NULL;
   cfg.tblfp      = NULL;
   cfg.efp        = NULL;
   cfg.gfp        = NULL;
   cfg.gtblfp     = NULL;
   cfg.tfp        = NULL;
   cfg.cdfp       = NULL;
   cfg.refinefp   = NULL;
   cfg.rdfp       = NULL;
   cfg.occfp      = NULL;
   cfg.cp9occfp   = NULL;
   cfg.fp7occfp   = NULL;

   if (esl_opt_IsOn(go, "--informat")) {
     cfg.fmt = esl_msafile_EncodeFormat(esl_opt_GetString(go, "--informat"));
     if (cfg.fmt == eslMSAFILE_UNKNOWN)   cm_Fail("%s is not a recognized input sequence file format\n", esl_opt_GetString(go, "--informat"));
     if (cfg.fmt != eslMSAFILE_STOCKHOLM && cfg.fmt != eslMSAFILE_PFAM && cfg.fmt != eslMSAFILE_SELEX) { 
       cm_Fail("%s is an invalid format for cmbuild, must be Stockholm, Pfam, or Selex\n", esl_opt_GetString(go, "--informat"));
     }
   }

   cfg.be_verbose = esl_opt_GetBoolean(go, "--verbose");
   cfg.nali       = 0;	        /* this counter is incremented in master */
   cfg.nnamed     = 0;	        /* 0 or 1 if a single MSA; == nali if multiple MSAs */

   /* check if binary files from cmpress for a model with same name as cmfile already exist,
    * if so we exit and tell user to delete them; if we went ahead and built a model (even 
    * with -F) then subsequent cmalign/cmsearch/cmscan (others) calls would use the press'd
    * binary .i1m file instead of the new one we just built, which would be bad. We could
    * delete the .i1* binary files with -F but that would be the only time any Infernal
    * programs actually delete files, as opposed to overwrite them. This way is safer I 
    * think.
    */
   char       *mfile           = NULL; /* <cmfile>.i1m file: binary CMs along with their (full) filter p7 HMMs, from cmpress */
   char       *ffile           = NULL; /* <cmfile>.i1f file: binary optimized filter p7 profiles, MSV filter part only, from cmpress */
   char       *pfile           = NULL; /* <cmfile>.i1p file: binary optimized filter p7 profiles, remainder (excluding MSV filter), from cmpress */
   char       *ifile           = NULL; /* <cmfile>.i1i file; ssi file, from cmpress */
   char       *ssifile         = NULL; /* <cmfile>.ssi file; ssi file, from cmfetch --index */
   if (esl_sprintf(&mfile,   "%s.i1m",   cfg.cmfile) != eslOK) cm_Fail("esl_sprintf() failed");
   if (esl_sprintf(&ffile,   "%s.i1f",   cfg.cmfile) != eslOK) cm_Fail("esl_sprintf() failed");
   if (esl_sprintf(&pfile,   "%s.i1p",   cfg.cmfile) != eslOK) cm_Fail("esl_sprintf() failed");
   if (esl_sprintf(&ifile,   "%s.i1i",   cfg.cmfile) != eslOK) cm_Fail("esl_sprintf() failed");
   if (esl_sprintf(&ssifile, "%s.i1ssi", cfg.cmfile) != eslOK) cm_Fail("esl_sprintf() failed");
   if (esl_FileExists(mfile))   cm_Fail("Binary CM file %s already exists; you must delete old cmpress %s.i1* files first", mfile, cfg.cmfile);
   if (esl_FileExists(ffile))   cm_Fail("Binary MSV filter file %s already exists; you must delete old cmpress %s.i1* files first", ffile, cfg.cmfile);
   if (esl_FileExists(pfile))   cm_Fail("Binary optimized profile file %s already exists; you must delete old cmpress %s.i1* files first", pfile, cfg.cmfile);
   if (esl_FileExists(ifile))   cm_Fail("Binary SSI index file %s already exists; you must delete old cmpress %s.i1* files first", ifile, cfg.cmfile);
   if (esl_FileExists(ssifile)) cm_Fail("Binary SSI index file %s already exists; you must delete this old cmfetch index file first", ssifile, cfg.cmfile);
   free(mfile);
   free(ffile);
   free(pfile);
   free(ifile);
   free(ssifile);

   /* check if cmfile already exists, if it does and -F was not enabled then die */
   if ((! esl_opt_GetBoolean(go, "-F")) && esl_FileExists(cfg.cmfile)) { 
     cm_Fail("CM file %s already exists. Either use -F to overwrite it, rename it, or delete it.", cfg.cmfile); 
   }

   /* do work */
   master(go, &cfg);

   /* Clean up the cfg. */
   /* close all output files */
   if (cfg.postmsafp || cfg.cfp || cfg.escfp || cfg.tblfp || cfg.efp || cfg.gfp || cfg.gtblfp || cfg.tfp || cfg.cdfp || cfg.refinefp || cfg.rdfp || cfg.occfp || cfg.cp9occfp || cfg.fp7occfp) { 
     fprintf(cfg.ofp, "#\n");
   }
   if (cfg.postmsafp != NULL) {
     fprintf(cfg.ofp, "# Processed and annotated MSAs saved to file %s.\n", esl_opt_GetString(go, "-O")); 
     fclose(cfg.postmsafp); 
   }
   if (cfg.cfp != NULL) {
     fprintf(cfg.ofp, "# Count vectors saved in file %s.\n", esl_opt_GetString(go, "--cfile"));
     fclose(cfg.cfp); 
   }
   if (cfg.escfp != NULL) {
     fprintf(cfg.ofp, "# Emission score information saved in file %s.\n", esl_opt_GetString(go, "--efile"));
     fclose(cfg.escfp); 
   }
   if (cfg.tblfp != NULL) {
     fprintf(cfg.ofp, "# CM topology description saved in file %s.\n", esl_opt_GetString(go, "--cmtbl"));
     fclose(cfg.tblfp); 
   }
   if (cfg.efp != NULL) {
     fprintf(cfg.ofp, "# CM emit map saved in file %s.\n", esl_opt_GetString(go, "--emap"));
     fclose(cfg.efp); 
   }
   if (cfg.gfp != NULL) {
     fprintf(cfg.ofp, "# Guide tree description saved in file %s.\n", esl_opt_GetString(go, "--gtree"));
     fclose(cfg.gfp); 
   }
   if (cfg.gtblfp != NULL) {
     fprintf(cfg.ofp, "# Guide tree tabular description saved in file %s.\n", esl_opt_GetString(go, "--gtbl"));
     fclose(cfg.gtblfp); 
   }
   if (cfg.tfp != NULL) {
     fprintf(cfg.ofp, "# Implicit parsetrees of seqs from input alignment saved in file %s.\n", esl_opt_GetString(go, "--tfile"));
     fclose(cfg.tfp); 
   }
   if (cfg.cdfp != NULL) {
     fprintf(cfg.ofp, "# Alignments for each cluster saved in file %s.\n", esl_opt_GetString(go, "--cdump"));
     fclose(cfg.cdfp); 
   }
   if (cfg.refinefp != NULL) {
     fprintf(cfg.ofp, "# Refined alignments used to build CMs saved in file %s.\n", esl_opt_GetString(go, "--refine"));
     fclose(cfg.refinefp); 
   }
   if (cfg.rdfp != NULL) {
     fprintf(cfg.ofp, "# Intermediate alignments from MSA refinement saved in file %s.\n", esl_opt_GetString(go, "--rdump"));
     fclose(cfg.rdfp); 
   }
   if (cfg.occfp != NULL) {
     fprintf(cfg.ofp, "# Expected occupancy values for each CM state saved in file %s.\n", esl_opt_GetString(go, "--occfile"));
     fclose(cfg.occfp); 
   }
   if (cfg.cp9occfp != NULL) {
     fprintf(cfg.ofp, "# Expected occupancy values for each CM CP9 HMM state saved in file %s.\n", esl_opt_GetString(go, "--cp9occfile"));
     fclose(cfg.cp9occfp); 
   }
   if (cfg.fp7occfp != NULL) {
     fprintf(cfg.ofp, "# Expected occupancy values for each filter P7 HMM state saved in file %s.\n", esl_opt_GetString(go, "--fp7occfile"));
     fclose(cfg.fp7occfp); 
   }

   if (cfg.afp        != NULL) esl_msafile_Close(cfg.afp);
   if (cfg.abc        != NULL) esl_alphabet_Destroy(cfg.abc);
   if (cfg.cmoutfp    != NULL) fclose(cfg.cmoutfp);
   if (cfg.pri        != NULL) Prior_Destroy(cfg.pri);
   if (cfg.pri_zerobp != NULL) Prior_Destroy(cfg.pri_zerobp);
   if (cfg.null       != NULL) free(cfg.null);
   if (cfg.r          != NULL) esl_randomness_Destroy(cfg.r);
   if (cfg.fp7_bg     != NULL) p7_bg_Destroy(cfg.fp7_bg);
   if (cfg.fp7_bld    != NULL) p7_builder_Destroy(cfg.fp7_bld);

   esl_stopwatch_Stop(w);
   fprintf(cfg.ofp, "#\n");
   esl_stopwatch_Display(cfg.ofp, w, "# CPU time: ");
   esl_stopwatch_Destroy(w);

   if (esl_opt_IsOn(go, "-o")) { fclose(cfg.ofp); }
   esl_getopts_Destroy(go);
   return 0;
 }

 static void
 master(const ESL_GETOPTS *go, struct cfg_s *cfg)
 {
   int      status;
   char     errbuf[eslERRBUFSIZE];
   ESL_MSA *msa = NULL;
   CM_t    *cm = NULL;
   Parsetree_t  *mtr;
   Parsetree_t **tr;
   int          i = 0;
   int      niter = 0;
   /* new_* data structures, created in refine_msa() if --refine enabled */
   CM_t         *new_cm;  
   Parsetree_t  *new_mtr;
   Parsetree_t **new_tr;
   ESL_MSA      *new_msa;
   /* cluster option related variables */
   int          do_cluster; /* TRUE if --ctarget || --cmaxid || --call */
   int          do_ctarget; /* TRUE if --ctarget */
   int          do_cmindiff; /* TRUE if --cmaxid  */
   int          do_call;    /* TRUE if --call */
   int          nc;         /* number of clusters, only != 0 if do_ctarget */
   float        mindiff;    /* minimum fractional diff b/t clusters, only != 0. if do_cmindiff */
   int          ncm = 1;    /* number of CMs to be built for current MSA */
   int          c   = 0;    /* counter over CMs built for a single MSA */
   ESL_MSA    **cmsa;       /* pointer to cluster MSAs to build CMs from */

   if ((status = init_cfg(go, cfg, errbuf)) != eslOK) cm_Fail(errbuf);
   output_header(cfg->ofp, go, cfg->cmfile, cfg->alifile);

   cfg->nali = 0;
   cfg->ncm_total = 0;

   do_ctarget  = esl_opt_IsOn(go, "--ctarget");
   do_cmindiff = esl_opt_IsOn(go, "--cmaxid");
   do_call     = esl_opt_GetBoolean(go, "--call");
   do_cluster = (do_ctarget || do_cmindiff || do_call) ? TRUE : FALSE;
   if((do_ctarget + do_cmindiff + do_call) > TRUE) cm_Fail("More than one of --ctarget, --cmaxid, --call were enabled, shouldn't happen.");

   nc      = do_ctarget  ? esl_opt_GetInteger(go, "--ctarget")    : 0;
   mindiff = do_cmindiff ? (1. - esl_opt_GetReal(go, "--cmaxid")) : 0.;

   while ((status = esl_msafile_Read(cfg->afp, &msa)) != eslEOF)
     {
       if (status != eslOK) esl_msafile_ReadFailure(cfg->afp, status);
       cfg->nali++;  

       if(set_msa_name(go, cfg, errbuf, msa) != eslOK) cm_Fail(errbuf);
       if(msa->name == NULL)                           cm_Fail("Error naming MSA");
       ncm = 1;     /* default: only build 1 CM for each MSA in alignment file */

       if(do_cluster) /* divide input MSA into clusters, and build CM from each cluster */
	 {
	   if((status = MSADivide(msa, do_call, do_cmindiff, do_ctarget, mindiff, nc,
				  esl_opt_GetBoolean(go, "--corig"), &ncm, &cmsa, errbuf)) != eslOK) cm_Fail(errbuf);
	   esl_msa_Destroy(msa); /* we've copied the master msa into cmsa[ncm], we can delete this copy */
	 }
       for(c = 0; c < ncm; c++)
	 {
	   cfg->ncm_total++;  
	   if(do_cluster) {
	       msa = cmsa[c];
	       if(esl_opt_GetString(go, "--cdump") != NULL) { 
		 if((status = esl_msafile_Write(cfg->cdfp, msa, eslMSAFILE_STOCKHOLM)) != eslOK)
		   cm_Fail("--cdump related esl_msafile_Write() call failed.");
	       }
	   }

	   /* if being verbose, print some stuff about what we're about to do.
	    */
	   if (cfg->be_verbose) {
	     fprintf(cfg->ofp, "Alignment:           %s\n",           msa->name);
	     fprintf(cfg->ofp, "Number of sequences: %d\n",           msa->nseq);
	     fprintf(cfg->ofp, "Number of columns:   %" PRId64 "\n",  msa->alen);
	     if(esl_opt_GetString(go, "--rsearch") != NULL)
	       printf ("RIBOSUM Matrix:      %s\n",  cfg->fullmat->name);
	     fputs("", cfg->ofp);
	     fflush(cfg->ofp);
	   }

	   /* msa -> cm */
	   if ((status = process_build_workunit(go, cfg, errbuf, msa, &cm, &mtr, &tr)) != eslOK) cm_Fail(errbuf);
	   /* optionally, iterate over cm -> parsetrees -> msa -> cm ... until convergence, via EM or Gibbs */
	   if ( esl_opt_IsOn(go, "--refine")) {
	     fprintf(cfg->ofp, "#\n");
	     fprintf(cfg->ofp, "# Refining MSA for CM: %s (aln: %4d cm: %6d)\n", cm->name, cfg->nali, cfg->ncm_total);
	     if ((status = refine_msa(go, cfg, errbuf, cm, msa, tr, &new_cm, &new_msa, &new_mtr, &new_tr, &niter)) != eslOK) cm_Fail(errbuf);
	     if(cm != new_cm) FreeCM(cm); 
	     cm = new_cm; 
	     if (niter > 1) { /* if niter == 1, we didn't make a new mtr, or tr, so we don't free them */
	       for(i = 0; i < msa->nseq; i++) FreeParsetree(tr[i]);
	       free(tr);
	       tr = new_tr;
	       FreeParsetree(mtr);
	       mtr = new_mtr;
	       esl_msa_Destroy(msa);
	       msa = new_msa;
	     } 
	   }	  
	   /* output cm */
	   if ((status = output_result(go, cfg, errbuf, cfg->nali, cfg->ncm_total, msa,  cm, mtr, tr)) != eslOK) cm_Fail(errbuf);

	   if(cfg->be_verbose) { 
	     fprintf(cfg->ofp, "\n");
	     SummarizeCM(cfg->ofp, cm);  
	     fprintf(cfg->ofp, "//\n");
	   }

	   FreeCM(cm);
	   fflush(cfg->cmoutfp);

	   if(tr != NULL) {
	     for(i = 0; i < msa->nseq; i++) FreeParsetree(tr[i]);
	     free(tr);
	   }
	   if(mtr != NULL) FreeParsetree(mtr);

	   esl_msa_Destroy(msa);
	 }
     }
   if(do_cluster) free(cmsa);
   if(cfg->fullmat != NULL) FreeMat(cfg->fullmat);
   return;
 }


 static void
 process_commandline(int argc, char **argv, ESL_GETOPTS **ret_go, char **ret_cmfile, char **ret_alifile)
 {
   ESL_GETOPTS *go     = NULL;
   char        *devmsg = "*";
   int          do_dev = FALSE; /* set to TRUE if --devhelp used */

   if ((go = esl_getopts_Create(options))     == NULL)     cm_Fail("Internal failure creating options object");
   if (esl_opt_ProcessEnvironment(go)         != eslOK)  { printf("Failed to process environment: %s\n", go->errbuf); goto ERROR; }
   if (esl_opt_ProcessCmdline(go, argc, argv) != eslOK)  { printf("Failed to parse command line: %s\n", go->errbuf); goto ERROR; }
   if (esl_opt_VerifyConfig(go)               != eslOK)  { printf("Failed to parse command line: %s\n", go->errbuf); goto ERROR; }

   /* help format: */
   do_dev = esl_opt_GetBoolean(go, "--devhelp") ? TRUE : FALSE;
   if(esl_opt_GetBoolean(go, "-h") || do_dev) { 
     cm_banner(stdout, argv[0], banner);
     esl_usage(stdout, argv[0], usage);

     puts("\nBasic options:");
     esl_opt_DisplayHelp(stdout, go, 1, 2, 80); /* 1= group; 2 = indentation; 80=textwidth*/

     puts("\nAlternative model construction strategies:");
     esl_opt_DisplayHelp(stdout, go, 2, 2, 80); 

     printf("\nOther model construction options%s:\n", do_dev ? "" : devmsg);
     esl_opt_DisplayHelp(stdout, go, 3, 2, 80); 
     if(do_dev) esl_opt_DisplayHelp(stdout, go, 103, 2, 80);

     puts("\nAlternative relative sequence weighting strategies:");
     esl_opt_DisplayHelp(stdout, go, 4, 2, 80); 

     puts("\nAlternative effective sequence weighting strategies:");
     esl_opt_DisplayHelp(stdout, go, 5, 2, 80);

     printf("\nOptions for HMM filter construction%s:\n", do_dev ? "" : devmsg);
     esl_opt_DisplayHelp(stdout, go, 6, 2, 80);
     if(do_dev) esl_opt_DisplayHelp(stdout, go, 106, 2, 80);

     printf("\nOptions for HMM filter calibration%s:\n", do_dev ? "" : devmsg);
     esl_opt_DisplayHelp(stdout, go, 7, 2, 80);
     if(do_dev) esl_opt_DisplayHelp(stdout, go, 107, 2, 80);

     printf("\nOptions for refining the input alignment%s:\n", do_dev ? "" : devmsg);
     esl_opt_DisplayHelp(stdout, go, 8, 2, 80);
     if(do_dev) esl_opt_DisplayHelp(stdout, go, 108, 2, 80);

     if(do_dev) { 
       puts("\nDeveloper options for verbose output/debugging:");
       esl_opt_DisplayHelp(stdout, go, 109, 2, 80);

       puts("\nOptions for building multiple CMs after clustering input MSA:");
       esl_opt_DisplayHelp(stdout, go, 110, 2, 80);

       puts("\nOptions for experimental local begin/end modes:");
       esl_opt_DisplayHelp(stdout, go, 111, 2, 80);
     }
     else { 
       puts("\n*Use --devhelp to show additional expert options.");
     }
     exit(0);
   }

   if (esl_opt_ArgNumber(go)                 != 2)     { puts("Incorrect number of command line arguments.");      goto ERROR; }
   if ((*ret_cmfile = esl_opt_GetArg(go, 1)) == NULL)  { puts("Failed to get <cmfile_out> argument on command line");  goto ERROR; }
   if ((*ret_alifile = esl_opt_GetArg(go, 2)) == NULL) { puts("Failed to get <alifile> argument on command line"); goto ERROR; }

   if (strcmp(*ret_cmfile, "-") == 0) {
     puts("Can't write <cmfile_out> to stdout: don't use '-'"); goto ERROR; 
   }
   if (strcmp(*ret_alifile, "-") == 0 && ! esl_opt_IsOn(go, "--informat")) { 
     puts("Must specify --informat to read <alifile> from stdin ('-')"); goto ERROR; 
   }

   *ret_go     = go;

   return;

  ERROR:  /* all errors handled here are user errors, so be polite.  */
   esl_usage(stdout, argv[0], usage);
   puts("\nwhere basic options are:");
   esl_opt_DisplayHelp(stdout, go, 1, 2, 100); /* 1= group; 2 = indentation; 100=textwidth*/
   printf("\nTo see more help on available options, do %s -h\n\n", argv[0]);
   exit(1);  
 }

 static void
 output_header(FILE *ofp, const ESL_GETOPTS *go, char *cmfile, char *alifile)
 {
   cm_banner(ofp, go->argv[0], banner);
					     fprintf(ofp, "# CM file:                                            %s\n", cmfile);
					     fprintf(ofp, "# alignment file:                                     %s\n", alifile);
  if (esl_opt_IsUsed(go, "-n"))            { fprintf(ofp, "# name (the single) CM:                               %s\n", esl_opt_GetString(go, "-n")); }
  if (esl_opt_IsUsed(go, "-F"))            { fprintf(ofp, "# overwrite CM file if necessary:                     yes\n"); }
  if (esl_opt_IsUsed(go, "-o"))            { fprintf(ofp, "# output directed to file:                            %s\n",   esl_opt_GetString(go, "-o")); }
  if (esl_opt_IsUsed(go, "-O"))            { fprintf(ofp, "# processed alignment resaved to:                     %s\n",   esl_opt_GetString(go, "-O")); }
  if (esl_opt_IsUsed(go, "--symfrac"))     { fprintf(ofp, "# minimum symbol fraction in a consensus column:      %g\n",   esl_opt_GetReal(go, "--symfrac")); }
  if (esl_opt_IsUsed(go, "--fragthresh"))  { fprintf(ofp, "# seq called frag if L <= x*alen:                     %.3f\n", esl_opt_GetReal(go, "--fragthresh")); }
  if (esl_opt_IsUsed(go, "--hand"))        { fprintf(ofp, "# use #=GC RF annotation to define consensus columns: yes\n"); }
  if (esl_opt_IsUsed(go, "--null"))        { fprintf(ofp, "# read null model from file:                          %s\n", esl_opt_GetString(go, "--null")); }
  if (esl_opt_IsUsed(go, "--prior"))       { fprintf(ofp, "# read prior from file:                               %s\n", esl_opt_GetString(go, "--prior")); }
  if (esl_opt_IsUsed(go, "--noss"))        { fprintf(ofp, "# ignore secondary structure, if any:                 yes\n"); }
  if (esl_opt_IsUsed(go, "--rsearch"))     { fprintf(ofp, "# RSEARCH parameterization mode w/RIBOSUM mx file:    %s\n", esl_opt_GetString(go, "--rsearch")); }
  if (esl_opt_IsUsed(go, "--consrf"))      { fprintf(ofp, "# rewrite RF as consensus sequence with --hand:       yes\n"); }
  if (esl_opt_IsUsed(go, "--betaW"))       { fprintf(ofp, "# tail loss probability for defining W:               %g\n", esl_opt_GetReal(go, "--betaW")); }
  if (esl_opt_IsUsed(go, "--beta1"))       { fprintf(ofp, "# tail loss probability for defining tight QDBs:      %g\n", esl_opt_GetReal(go, "--beta1")); }
  if (esl_opt_IsUsed(go, "--beta2"))       { fprintf(ofp, "# tail loss probability for defining loose QDBs:      %g\n", esl_opt_GetReal(go, "--beta2")); }
  if (esl_opt_IsUsed(go, "--informat"))    { fprintf(ofp, "# input format specified as:                          %s\n", esl_opt_GetString(go, "--informat")); }
  if (esl_opt_IsUsed(go, "--v1p0"))        { fprintf(ofp, "# v1.0 parameterization mode:                         on\n"); }
  if (esl_opt_IsUsed(go, "--p56"))         { fprintf(ofp, "# use default priors from v0.56 through v1.0.2:       yes\n"); }
  if (esl_opt_IsUsed(go, "--iins"))        { fprintf(ofp, "# allowing informative insert emission probabilities: yes\n"); }
  if (esl_opt_IsUsed(go, "--iflank"))      { fprintf(ofp, "# allowing informative ROOT_IL/IR transition probs:   yes\n"); }
  if (esl_opt_IsUsed(go, "--nobalance"))   { fprintf(ofp, "# do default rebalancing of CM:                       no\n"); }
  if (esl_opt_IsUsed(go, "--nodetach"))    { fprintf(ofp, "# do default detachment of flawed ambiguous inserts:  no\n"); }
  if (esl_opt_IsUsed(go, "--elself"))      { fprintf(ofp, "# local end (EL) self loop probability:               %g\n", esl_opt_GetReal(go, "--elself")); }        
  if (esl_opt_IsUsed(go, "--n2omega"))     { fprintf(ofp, "# prior probability of null2 model (if used):         %g\n", esl_opt_GetReal(go, "--n2omega")); }
  if (esl_opt_IsUsed(go, "--n3omega"))     { fprintf(ofp, "# prior probability of null3 model (if used):         %g\n", esl_opt_GetReal(go, "--n3omega")); } 
  if (esl_opt_IsUsed(go, "--wpb"))         { fprintf(ofp, "# relative weighting scheme:                          Henikoff PB\n"); }
  if (esl_opt_IsUsed(go, "--wgsc"))        { fprintf(ofp, "# relative weighting scheme:                          G/S/C\n"); }
  if (esl_opt_IsUsed(go, "--wnone"))       { fprintf(ofp, "# relative weighting scheme:                          none\n"); }
  if (esl_opt_IsUsed(go, "--wgiven"))      { fprintf(ofp, "# relative weighting scheme:                          wts from MSA file\n"); }
  if (esl_opt_IsUsed(go, "--wblosum"))     { fprintf(ofp, "# relative weighting scheme:                          BLOSUM filter\n"); } 
  if (esl_opt_IsUsed(go, "--wid"))         { fprintf(ofp, "# frac id cutoff for BLOSUM wgts:                     %f\n", esl_opt_GetReal(go, "--wid")); }

  if (esl_opt_IsUsed(go, "--eent"))        { fprintf(ofp, "# effective seq number scheme:                        entropy weighting\n"); }
  if (esl_opt_IsUsed(go, "--enone"))       { fprintf(ofp, "# effective seq number scheme:                        none\n"); }
  if (esl_opt_IsUsed(go, "--ere"))         { fprintf(ofp, "# minimum rel entropy target:                         %f bits\n",   esl_opt_GetReal(go, "--ere")); }
  if (esl_opt_IsUsed(go, "--eset"))        { fprintf(ofp, "# effective seq number:                               set to %f\n", esl_opt_GetReal(go, "--eset")); }
  if (esl_opt_IsUsed(go, "--eminseq"))     { fprintf(ofp, "# minimum effective sequence number allowed:          %g\n", esl_opt_GetReal(go, "--eminseq")); }
  if (esl_opt_IsUsed(go, "--emaxseq"))     { fprintf(ofp, "# maximum effective sequence number allowed:          %g\n", esl_opt_GetReal(go, "--emaxseq")); }
  if (esl_opt_IsUsed(go, "--ehmmre"))      { fprintf(ofp, "# minimum ML CP9 HMM rel entropy target:              %f bits\n",   esl_opt_GetReal(go, "--ehmmre")); }
  if (esl_opt_IsUsed(go, "--esigma"))      { fprintf(ofp, "# entropy target sigma parameter:                     %f bits\n",   esl_opt_GetReal(go, "--esigma")); }

  if (esl_opt_IsUsed(go, "--refine"))      { fprintf(ofp, "# input alignment refinement prior to model building: on\n"); }
  if (esl_opt_IsUsed(go, "-l"))            { fprintf(ofp, "# model configuration for aln refinement:             local\n"); }
  if (esl_opt_IsUsed(go, "--gibbs"))       { fprintf(ofp, "# Gibbs sampling (instead of EM) for aln refinement:  on\n"); }
  if (esl_opt_IsUsed(go, "--seed"))  {
    if (esl_opt_GetInteger(go, "--seed") == 0) { fprintf(ofp,"# random number seed:                                  one-time arbitrary\n"); }
    else                                       { fprintf(ofp,"# random number seed set to:                           %d\n", esl_opt_GetInteger(go, "--seed")); }
  }
  if (esl_opt_IsUsed(go, "--notrunc"))     { fprintf(ofp, "# use truncated aln algorithms for aln refinement:    no\n"); }
  if (esl_opt_IsUsed(go, "--cyk"))         { fprintf(ofp, "# use the CYK algorithm instead of optimal accuracy:  yes\n"); }
  if (esl_opt_IsUsed(go, "--sub"))         { fprintf(ofp, "# alternative truncated seq alignment 'sub' mode:     on\n"); }
  if (esl_opt_IsUsed(go, "--nonbanded"))   { fprintf(ofp, "# use HMM bands for accelerating aln refinement:      no\n"); }
  if (esl_opt_IsUsed(go, "--indi"))        { fprintf(ofp, "# print individual seq scores during aln refinement:  yes\n"); }
  if (esl_opt_IsUsed(go, "--fins"))        { fprintf(ofp, "# flush inserts left/rigth during aln refinement:     yes\n"); }
  if (esl_opt_IsUsed(go, "--tau"))         { fprintf(ofp, "# tail loss probability for HMM bands set to:         %g\n", esl_opt_GetReal(go, "--tau")); }
  if (esl_opt_IsUsed(go, "--mxsize"))      { fprintf(ofp, "# maximum DP matrix size set to:                      %.2f Mb\n", esl_opt_GetReal(go, "--mxsize")); }
  if (esl_opt_IsUsed(go, "--rdump"))       { fprintf(ofp, "# printing intermediate alns during aln refnment to:  %s\n", esl_opt_GetString(go, "--rdump")); }

  if (esl_opt_IsUsed(go, "--p7ml"))        { fprintf(ofp, "# filter HMM is ML HMM created from CM:               yes\n"); }
  if (esl_opt_IsUsed(go, "--p7ere"))       { fprintf(ofp, "# filter HMM minimum rel entropy target:              %g bits\n", esl_opt_GetReal(go, "--p7ere")); }
  if (esl_opt_IsUsed(go, "--p7prior"))     { fprintf(ofp, "# read filter p7 HMM prior from:                      %s\n", esl_opt_GetString(go, "--p7prior")); }
  if (esl_opt_IsUsed(go, "--p7hprior"))    { fprintf(ofp, "# using HMMER3's default prior for filter p7 HMM:     yes\n"); }
  if (esl_opt_IsUsed(go, "--p7hemit"))     { fprintf(ofp, "# using HMMER3's emission priors for filter p7 HMM:   yes\n"); }

  if (esl_opt_IsUsed(go, "--EmN"))         { fprintf(ofp, "# seq number for filter HMM MSV Gumbel mu fit:        %d\n", esl_opt_GetInteger(go, "--EmN")); }
  if (esl_opt_IsUsed(go, "--EvN"))         { fprintf(ofp, "# seq number for filter HMM Vit Gumbel mu fit:        %d\n", esl_opt_GetInteger(go, "--EvN")); }
  if (esl_opt_IsUsed(go, "--ElfN"))        { fprintf(ofp, "# seq number for filter HMM local Fwd Gumbel mu fit:  %d\n", esl_opt_GetInteger(go, "--ElfN")); }
  if (esl_opt_IsUsed(go, "--EgfN"))        { fprintf(ofp, "# seq number for filter HMM glocal Fwd Gumbel mu fit: %d\n", esl_opt_GetInteger(go, "--EgfN")); }
  if (esl_opt_IsUsed(go, "--Elftp"))       { fprintf(ofp, "# tail fit frac for filter HMM local Fwd Gumbel fit:  %g\n", esl_opt_GetReal(go, "--Elftp")); }
  if (esl_opt_IsUsed(go, "--Egftp"))       { fprintf(ofp, "# tail fit frac for filter HMM glocal Fwd Gumbel fit: %g\n", esl_opt_GetReal(go, "--Egftp")); }
  if (esl_opt_IsUsed(go, "--Ereal"))       { fprintf(ofp, "# sample realistic, not iid seqs for HMM calibration: yes\n"); }
  if (esl_opt_IsUsed(go, "--Enull3"))      { fprintf(ofp, "# use null3 correction during HMM calibration:        yes\n"); }
  if (esl_opt_IsUsed(go, "--Ebias"))       { fprintf(ofp, "# use bias correction during HMM calibration:         yes\n"); }
  if (esl_opt_IsUsed(go, "--Efitlam"))     { fprintf(ofp, "# fit lambda for HMM calibration:                     yes\n"); }
  if (esl_opt_IsUsed(go, "--Elcmult"))     { fprintf(ofp, "# cm->clen multiplier for HMM local calib seq len:    %f\n", esl_opt_GetReal(go, "--Elcmult")); }
  if (esl_opt_IsUsed(go, "--Egcmult"))     { fprintf(ofp, "# cm->clen multiplier for HMM glocal calib seq len:   %f\n", esl_opt_GetReal(go, "--Egcmult")); }
  if (esl_opt_IsUsed(go, "--ElL"))         { fprintf(ofp, "# seq length for local filter HMM calibration:        %d\n", esl_opt_GetInteger(go, "--ElL")); }
  if (esl_opt_IsUsed(go, "--EgL"))         { fprintf(ofp, "# seq length for glocal filter HMM calibration:       %d\n", esl_opt_GetInteger(go, "--EgL")); }

  if (esl_opt_IsUsed(go, "--verbose"))     { fprintf(ofp, "# verbose mode:                                       on\n"); }
  if (esl_opt_IsUsed(go, "--cfile"))       { fprintf(ofp, "# saving count vectors to file:                       %s\n", esl_opt_GetString(go, "--cfile")); }
  if (esl_opt_IsUsed(go, "--efile"))       { fprintf(ofp, "# saving emission score information to file:          %s\n", esl_opt_GetString(go, "--efile")); }
  if (esl_opt_IsUsed(go, "--tfile"))       { fprintf(ofp, "# saving individual sequence parsetrees to file:      %s\n", esl_opt_GetString(go, "--tfile")); }
  if (esl_opt_IsUsed(go, "--cmtbl"))       { fprintf(ofp, "# saving tabular description of CM topology to file:  %s\n", esl_opt_GetString(go, "--cmtbl")); }
  if (esl_opt_IsUsed(go, "--emap"))        { fprintf(ofp, "# saving consensus emit map to file:                  %s\n", esl_opt_GetString(go, "--emap")); }
  if (esl_opt_IsUsed(go, "--gtree"))       { fprintf(ofp, "# saving tree description of master tree to file:     %s\n", esl_opt_GetString(go, "--gtree")); }
  if (esl_opt_IsUsed(go, "--gtbl"))        { fprintf(ofp, "# saving tabular description of master tree to file:  %s\n", esl_opt_GetString(go, "--gtbl")); }
  if (esl_opt_IsUsed(go, "--occfile"))     { fprintf(ofp, "# saving CM expected occupancy values to file:        %s\n", esl_opt_GetString(go, "--occfile")); }
  if (esl_opt_IsUsed(go, "--cp9occfile"))  { fprintf(ofp, "# saving ML CP9 expected occupancy values to file:    %s\n", esl_opt_GetString(go, "--cp9occfile")); }
  if (esl_opt_IsUsed(go, "--fp7occfile"))  { fprintf(ofp, "# saving filter P7 expected occupancy values to file: %s\n", esl_opt_GetString(go, "--fp7occfile")); }

  if (esl_opt_IsUsed(go, "--ctarget"))     { fprintf(ofp, "# building >1 CMs from each MSA; target num CMs:      %d\n", esl_opt_GetInteger(go, "--ctarget")); }
  if (esl_opt_IsUsed(go, "--cmaxid"))      { fprintf(ofp, "# building >1 CMs from each MSA; max id b/t clusters: %g\n", esl_opt_GetReal(go, "--cmaxid")); }
  if (esl_opt_IsUsed(go, "--call"))        { fprintf(ofp, "# building a CM from each sequence in each MSA:       yes\n"); }
  if (esl_opt_IsUsed(go, "--corig"))       { fprintf(ofp, "# appending original CM to cluster CMs:               yes\n"); }
  if (esl_opt_IsUsed(go, "--cdump"))       { fprintf(ofp, "# writing training alns for each cluster CM to file:  %s\n", esl_opt_GetString(go, "--cdump")); }

  if (esl_opt_IsUsed(go, "--pbegin"))      { fprintf(ofp, "# aggregate probability of local begin:               %g\n", esl_opt_GetReal(go, "--pbegin")); }
  if (esl_opt_IsUsed(go, "--pend"))        { fprintf(ofp, "# aggregate probability of local end:                 %g\n", esl_opt_GetReal(go, "--pend")); }
  if (esl_opt_IsUsed(go, "--pebegin"))     { fprintf(ofp, "# set all local begins as equiprobable:               yes\n"); }
  if (esl_opt_IsUsed(go, "--pfend"))       { fprintf(ofp, "# set all local end probs to:                         %g\n", esl_opt_GetReal(go, "--pfend")); }

   fprintf(ofp, "# - - - - - - - - - - - - - - - - - - - - - - - - - - - - - - - - - - - -\n");

   return;
 }

 /* init_cfg()
  * Already set:
  *    cfg->cmfile  - command line arg 1
  *    cfg->alifile - command line arg 2
  *    cfg->fmt     - format of alignment file
  * Sets: 
  *    cfg->afp     - open alignment file                
  *    cfg->abc     - digital alphabet
  *    cfg->cmoutfp - output file for CM
  *    cfg->null    - NULL model, used for all models
  *    cfg->pri     - prior, used for all models
  *    cfg->fullmat - RIBOSUM matrix used for all models (optional)
  *    cfg->cdfp    - open file to dump MSAs to (optional)
  */
 static int
 init_cfg(const ESL_GETOPTS *go, struct cfg_s *cfg, char *errbuf)
 {
   int status;

   /* Set the msafile alphabet as RNA, if it's DNA we're fine. 
    * If it's not RNA nor DNA, we can't deal with it anyway,
    * so we're hardcoded to RNA.
    */
   if((cfg->abc = esl_alphabet_Create(eslRNA)) == NULL) ESL_FAIL(eslEMEM, errbuf, "Failed to create alphabet for sequence file");

   /* open input alignment file */
   if((status = esl_msafile_Open(&(cfg->abc), cfg->alifile, NULL, cfg->fmt, NULL, &(cfg->afp))) != eslOK) { 
     esl_msafile_OpenFailure(cfg->afp, status);
   }

   /* open CM file for writing */
   if ((cfg->cmoutfp = fopen(cfg->cmfile, "w")) == NULL) ESL_FAIL(eslFAIL, errbuf, "Failed to open CM file %s for writing", cfg->cmfile);

   if (esl_opt_IsUsed(go, "-o")) { 
     cfg->ofp = fopen(esl_opt_GetString(go, "-o"), "w");
     if (cfg->ofp == NULL) ESL_FAIL(eslFAIL, errbuf, "Failed to open -o output file %s\n", esl_opt_GetString(go, "-o"));
   } 
   else cfg->ofp = stdout;

   if (cfg->postmsafile) { 
     cfg->postmsafp = fopen(cfg->postmsafile, "w");
     if (cfg->postmsafp == NULL) ESL_FAIL(eslFAIL, errbuf, "Failed to MSA resave file %s for writing", cfg->postmsafile);
   } 
   else cfg->postmsafp = NULL;

   /* Set up the priors */
   if (esl_opt_GetString(go, "--prior") != NULL) { 
     FILE *pfp;
     if ((pfp = fopen(esl_opt_GetString(go, "--prior"), "r")) == NULL) cm_Fail("Failed to open prior file %s\n", esl_opt_GetString(go, "--prior"));
     if ((cfg->pri = Prior_Read(pfp)) == NULL)     	               cm_Fail("Failed to parse prior file %s\n", esl_opt_GetString(go, "--prior"));
     fclose(pfp);
     cfg->pri_zerobp = NULL;
   }
   else if(esl_opt_GetBoolean(go, "--p56") || esl_opt_GetBoolean(go, "--v1p0")) { 
     cfg->pri        = Prior_Default_v0p56_through_v1p02();
     cfg->pri_zerobp = NULL;
   }
   else if(esl_opt_GetBoolean(go, "--noh3pri")) { 
     cfg->pri        = Prior_Default(FALSE);
     cfg->pri_zerobp = NULL;
   }
   else { 
     cfg->pri        = Prior_Default(FALSE);
     cfg->pri_zerobp = Prior_Default(TRUE);
   }

   /* Set up the null/random seq model */
   if(esl_opt_GetString(go, "--null") != NULL) /* read freqs from a file and overwrite bg->f */
     {
       if((status = CMReadNullModel(cfg->abc, esl_opt_GetString(go, "--null"), &(cfg->null))) != eslOK)
	 cm_Fail("Failure reading the null model, code: %d", status);
     }       
   else /* set up the default null model */
     {
       status = DefaultNullModel(cfg->abc, &(cfg->null)); /* default values, A,C,G,U = 0.25  */
       if(status != eslOK) cm_Fail("Failure creating the null model, code: %d", status);
     }

   /* if --rsearch was enabled, set up RIBOSUM matrix */
   if(esl_opt_GetString(go, "--rsearch") != NULL)
     {
       FILE *matfp;
       if ((matfp = MatFileOpen (esl_opt_GetString(go, "--rsearch"))) == NULL)
	 cm_Fail("Failed to open matrix file %s\n", esl_opt_GetString(go, "--rsearch"));
       if (! (cfg->fullmat = ReadMatrix(cfg->abc, matfp)))
	 cm_Fail("Failed to read matrix file %s\n", esl_opt_GetString(go, "--rsearch"));
       ribosum_calc_targets(cfg->fullmat); /* overwrite score matrix scores w/target probs */
       fclose(matfp);
     }

   /* if --corig enabled, make sure either --cmaxid, --ctarget, or --call also enabled */
   if (esl_opt_GetBoolean(go, "--corig"))
     if((! esl_opt_IsOn(go, "--ctarget")) && (! esl_opt_IsOn(go, "--cmaxid")) && (! esl_opt_IsOn(go, "--call")))
       cm_Fail("--corig only makes sense in combination with --ctarget, --cmaxid, OR --call");

   /* if --gibbs enabled, open output file for refined MSAs, and seed RNG */
   if(esl_opt_GetBoolean(go, "--gibbs"))
     {
       /* create RNG */
       cfg->r = esl_randomness_Create(esl_opt_GetInteger(go, "--seed"));
       if (cfg->r == NULL) ESL_FAIL(eslEINVAL, errbuf, "Failed to create random number generator: probably out of memory");
     }

   /* set up objects for building additional p7 models to filter with, if nec */
   cfg->fp7_bg = p7_bg_Create(cfg->abc);
   /* create the P7_BUILDER, pass NULL as the <go> argument, this sets all parameters to default */
   cfg->fp7_bld = p7_builder_Create(NULL, cfg->abc);
   cfg->fp7_bld->w_len = -1;
   cfg->fp7_bld->w_beta = p7_DEFAULT_WINDOW_BETA;
   if(esl_opt_IsUsed(go, "--p7prior")) {
     FILE *pfp;
     if (cfg->fp7_bld->prior != NULL) p7_prior_Destroy(cfg->fp7_bld->prior);
     if ((pfp = fopen(esl_opt_GetString(go, "--p7prior"), "r")) == NULL) cm_Fail("Failed to open p7 prior file %s\n", esl_opt_GetString(go, "--p7prior"));
     if((cfg->fp7_bld->prior = p7_prior_Read(pfp)) == NULL) {
       cm_Fail("Failed to parse p7 prior file %s\n", esl_opt_GetString(go, "--p7prior"));
     }
     fclose(pfp);
   }
   else if(! esl_opt_GetBoolean(go, "--p7hprior")) { 
     /* create the default Infernal p7 prior */
     if (cfg->fp7_bld->prior != NULL) p7_prior_Destroy(cfg->fp7_bld->prior);
     cfg->fp7_bld->prior = cm_p7_prior_CreateNucleic();
   }
   cfg->fp7_bld->re_target = esl_opt_IsOn(go, "--p7ere") ?  esl_opt_GetReal(go, "--p7ere") : DEFAULT_ETARGET_HMMFILTER;

   /* open output files */
   /* optionally, open count vector file */
   if (esl_opt_GetString(go, "--cfile") != NULL) {
     if ((cfg->cfp = fopen(esl_opt_GetString(go, "--cfile"), "w")) == NULL) 
	 ESL_FAIL(eslFAIL, errbuf, "Failed to open --cfile output file %s\n", esl_opt_GetString(go, "--cfile"));
     }
   /* optionally, open base pair info file */
   if (esl_opt_GetString(go, "--efile") != NULL) {
     if ((cfg->escfp = fopen(esl_opt_GetString(go, "--efile"), "w")) == NULL) 
	 ESL_FAIL(eslFAIL, errbuf, "Failed to open --efile output file %s\n", esl_opt_GetString(go, "--efile"));
     }
   /* optionally, open CM tabular file */
   if (esl_opt_GetString(go, "--cmtbl") != NULL) {
     if ((cfg->tblfp = fopen(esl_opt_GetString(go, "--cmtbl"), "w")) == NULL) 
	 ESL_FAIL(eslFAIL, errbuf, "Failed to open --cmtbl output file %s\n", esl_opt_GetString(go, "--cmtbl"));
     }
   /* optionally, open emit map file */
   if (esl_opt_GetString(go, "--emap") != NULL) {
     if ((cfg->efp = fopen(esl_opt_GetString(go, "--emap"), "w")) == NULL) 
	 ESL_FAIL(eslFAIL, errbuf, "Failed to open --emap output file %s\n", esl_opt_GetString(go, "--emap"));
     }
   /* optionally, open guide tree file */
   if (esl_opt_GetString(go, "--gtree") != NULL) {
     if ((cfg->gfp = fopen(esl_opt_GetString(go, "--gtree"), "w")) == NULL) 
	 ESL_FAIL(eslFAIL, errbuf, "Failed to open --gtree output file %s\n", esl_opt_GetString(go, "--gtree"));
     }
   /* optionally, open master tree file */
   if (esl_opt_GetString(go, "--gtbl") != NULL) {
     if ((cfg->gtblfp = fopen(esl_opt_GetString(go, "--gtbl"), "w")) == NULL) 
	 ESL_FAIL(eslFAIL, errbuf, "Failed to open --gtbl output file %s\n", esl_opt_GetString(go, "--gtbl"));
     }
   /* optionally, open trace file */
   if (esl_opt_GetString(go, "--tfile") != NULL) {
     if ((cfg->tfp = fopen(esl_opt_GetString(go, "--tfile"), "w")) == NULL) 
	 ESL_FAIL(eslFAIL, errbuf, "Failed to open --tfile output file %s\n", esl_opt_GetString(go, "--tfile"));
     }
   /* if --refine enabled, open output file for refined MSAs */
   if (esl_opt_GetString(go, "--refine") != NULL)
     {
       if ((cfg->refinefp = fopen(esl_opt_GetString(go, "--refine"), "w")) == NULL)
	 ESL_FAIL(eslFAIL, errbuf, "Failed to open output file %s for writing MSAs from --refine to", esl_opt_GetString(go, "--refine"));
     }
   /* optionally, open --rdump output alignment file */
   if (esl_opt_GetString(go, "--rdump") != NULL) {
     if ((cfg->rdfp = fopen(esl_opt_GetString(go, "--rdump"), "w")) == NULL) 
	 ESL_FAIL(eslFAIL, errbuf, "Failed to open --rdump output file %s\n", esl_opt_GetString(go, "--rdump"));
     }
   /* if --cdump enabled, open output file for cluster MSAs */
   if (esl_opt_GetString(go, "--cdump") != NULL)
     {
       /* check to make sure there's a reason for this option, --cmaxid, --ctarget or --call MUST also be enabled */
       if((! esl_opt_IsOn(go, "--ctarget")) && (!esl_opt_IsOn(go, "--cmaxid")) && (!esl_opt_IsOn(go, "--call")))
	 cm_Fail("--cdump only makes sense in combination with --ctarget, --cmaxid, OR --call");
       if ((cfg->cdfp = fopen(esl_opt_GetString(go, "--cdump"), "w")) == NULL)
	 cm_Fail("Failed to open output file %s for writing MSAs to", esl_opt_GetString(go, "--cdump"));
     }
   /* optionally, open occ file */
   if (esl_opt_GetString(go, "--occfile") != NULL) {
     if ((cfg->occfp = fopen(esl_opt_GetString(go, "--occfile"), "w")) == NULL) 
       ESL_FAIL(eslFAIL, errbuf, "Failed to open --occfile output file %s\n", esl_opt_GetString(go, "--occfile"));
   }
   /* optionally, open cp9occ file */
   if (esl_opt_GetString(go, "--cp9occfile") != NULL) {
     if ((cfg->cp9occfp = fopen(esl_opt_GetString(go, "--cp9occfile"), "w")) == NULL) 
       ESL_FAIL(eslFAIL, errbuf, "Failed to open --cp9occfile output file %s\n", esl_opt_GetString(go, "--cp9occfile"));
   }
   /* optionally, open fp7occ file */
   if (esl_opt_GetString(go, "--fp7occfile") != NULL) {
     if ((cfg->fp7occfp = fopen(esl_opt_GetString(go, "--fp7occfile"), "w")) == NULL) 
       ESL_FAIL(eslFAIL, errbuf, "Failed to open --fp7occfile output file %s\n", esl_opt_GetString(go, "--fp7occfile"));
   }

   if (cfg->pri     == NULL) ESL_FAIL(eslEINVAL, errbuf, "alphabet initialization failed");
   if (cfg->null    == NULL) ESL_FAIL(eslEINVAL, errbuf, "null model initialization failed");

   cfg->nali = 0;
   cfg->ncm_total = 0;
   return eslOK;
 }

 /* A work unit consists of one multiple alignment, <msa>.
  * The job is to turn it into a new CM, returned in <*ret_cm>.
  * 
  */
 static int
 process_build_workunit(const ESL_GETOPTS *go, const struct cfg_s *cfg, char *errbuf, ESL_MSA *msa, CM_t **ret_cm, Parsetree_t **ret_mtr, Parsetree_t ***ret_msa_tr)
 {
   int           status;
   uint32_t      checksum = 0;      /* checksum calculated for the input MSA. cmalign --mapali verifies against this. */
   CM_t         *cm = NULL;         /* the CM */
   int           pretend_cm_is_hmm; /* TRUE if we will use special HMM-like parameterization because this CM has 0 basepairs */
   Prior_t      *pri2use = NULL;    /* cfg->pri or cfg->pri_zerobp (the latter if CM has no basepairs) */

   if ((status =  check_and_clean_msa  (go, cfg, errbuf, msa))                                 != eslOK) goto ERROR;
   if ((status =  esl_msa_Checksum     (msa, &checksum))                                       != eslOK) ESL_FAIL(status, errbuf, "Failed to calculate checksum"); 
   if ((status =  set_relative_weights (go, cfg, errbuf, msa))                                 != eslOK) goto ERROR;
   if(esl_opt_GetBoolean(go, "--fraggiven")) { 
     if ((status =  check_fragments      (go, cfg, errbuf, msa))                               != eslOK) goto ERROR;
   }
   else { 
     if ((status =  mark_fragments       (go, cfg, errbuf, msa))                               != eslOK) goto ERROR;
   }
   if ((status =  build_model          (go, cfg, errbuf, TRUE, msa, &cm, ret_mtr, ret_msa_tr)) != eslOK) goto ERROR;

   cm->checksum = checksum;
   cm->flags   |= CMH_CHKSUM;

   pretend_cm_is_hmm = determine_pretend_cm_is_hmm(go, cm);
   pri2use = (pretend_cm_is_hmm) ? cfg->pri_zerobp : cfg->pri;

   if ((status =  annotate                     (go, cfg, errbuf, msa, cm))                             != eslOK) goto ERROR;
   if ((status =  set_model_cutoffs            (go, cfg, errbuf, msa, cm))                             != eslOK) goto ERROR;
   if ((status =  set_effective_seqnumber      (go, cfg, errbuf, msa, cm, pri2use))                    != eslOK) goto ERROR;
   if ((status =  parameterize                 (go, cfg, errbuf, TRUE, cm, pri2use, msa->nseq))        != eslOK) goto ERROR;
   if ((status =  configure_model              (go, cfg, errbuf, cm, 1))                               != eslOK) goto ERROR;
   if ((status =  set_consensus                (go, cfg, errbuf, cm))                                  != eslOK) goto ERROR;
   /* if <pretend_cm_is_hmm> OR --p7ml used, then we'll set the CM's filter p7 HMM as its maximum likelihood HMM */
   if ((status =  build_and_calibrate_p7_filter(go, cfg, errbuf, msa, cm,
                                                (pretend_cm_is_hmm || esl_opt_GetBoolean(go, "--p7ml"))))
        != eslOK) goto ERROR;

   *ret_cm = cm;

   return eslOK;

  ERROR:
   if(cm != NULL) FreeCM(cm);
   *ret_cm = NULL;
   return status;
 }

 /* refine_msa() 
  * Refine the original (input) MSA using Expectation-Maximization or Gibbs sampling
  * by iterating over: build MSA of optimal parses, build CM from MSA,
  * until the summed scores of all parses converges.
  *
  * Note: input_msa_tr is modified, it's alignment coordinates are changed
  *       from aligned to unaligned.
  *
  */
 static int
 refine_msa(const ESL_GETOPTS *go, const struct cfg_s *cfg, char *errbuf, CM_t *init_cm, ESL_MSA *input_msa, 
	    Parsetree_t **input_msa_tr, CM_t **ret_cm, ESL_MSA **ret_msa, Parsetree_t **ret_mtr, Parsetree_t ***ret_trA, 
	    int *ret_niter)
 {
   int              status;
   float            threshold   = 0.01;
   float            delta       = 1.;
   float            oldscore    = IMPOSSIBLE;
   float            totscore    = 0.;
   int              i           = 0;
   int              iter        = 0;
   float           *sc          = NULL;
   int              nseq        = input_msa->nseq; 
   char            *msa_name    = NULL;
   CM_t            *cm          = NULL;
   ESL_MSA         *msa         = NULL;
   Parsetree_t     *mtr         = NULL;
   Parsetree_t    **trA         = NULL;
   int              max_niter   = 200;  /* maximum number of iterations */
   ESL_SQ_BLOCK    *sq_block    = NULL;
   ESL_SQ          *tmp_sqp     = NULL; /* pointer to a sequence, don't free the actual sequence */
   ESL_SQ         **tmp_sqpA    = NULL; /* array of pointers to ESL_SQ's, don't free individual sequences */
   Parsetree_t    **tmp_trpA    = NULL; /* array of pointers to parsetrees, don't free individual parsetrees */
   CM_ALNDATA     **dataA       = NULL; /* alignment data filled in AlignSequenceBlock(): parsetrees, scores, etc. */
   int              v, nd;              /* state and node counters, only used if -l */
   int              do_trunc    = (esl_opt_GetBoolean(go, "--notrunc") || esl_opt_GetBoolean(go, "--sub")) ? FALSE : TRUE;

   /* check contract */
   if(input_msa       == NULL) ESL_FAIL(eslEINCOMPAT, errbuf, "refine_msa(), input_msa passed in as NULL");
   if(input_msa->name == NULL) ESL_FAIL(eslEINCOMPAT, errbuf, "refine_msa(), input_msa must have a name");
   if(init_cm         == NULL) ESL_FAIL(eslEINCOMPAT, errbuf, "refine_msa(), init_cm passed in as NULL");
   if(ret_cm          == NULL) ESL_FAIL(eslEINCOMPAT, errbuf, "refine_msa(), ret_cm is NULL");
   if(ret_mtr         == NULL) ESL_FAIL(eslEINCOMPAT, errbuf, "refine_msa(), ret_mtr is NULL");
   if(ret_trA         == NULL) ESL_FAIL(eslEINCOMPAT, errbuf, "refine_msa(), ret_trA is NULL");

   /* copy input MSA's name, we'll copy it to the MSA we create at each iteration */
   if((status = esl_strdup(input_msa->name, -1, &(msa_name))) != eslOK) ESL_FAIL(eslEINCOMPAT, errbuf, "Memory allocation error.");

   ESL_ALLOC(sc, sizeof(float) * nseq);
   esl_vec_FSet(sc, nseq, 0.);

   /* create a ESL_SQ_BLOCK of the sequences in the input MSA */
   sq_block = esl_sq_CreateDigitalBlock(nseq, input_msa->abc);
   sq_block->first_seqidx = 0;
   for(i = 0; i < nseq; i++) { 
     tmp_sqp = sq_block->list + i;
     if(input_msa->ss && input_msa->ss[i]) ESL_ALLOC(tmp_sqp->ss, sizeof(char) * tmp_sqp->salloc); 
     esl_sq_GetFromMSA(input_msa, i, tmp_sqp);
     sq_block->count++;
   }

   /* allocate lists of pointers to sequences and parsetrees */
   ESL_ALLOC(tmp_sqpA, sizeof(ESL_SQ *)      * nseq);
   ESL_ALLOC(tmp_trpA, sizeof(Parsetree_t *) * nseq);

   /* determine scores of implicit parsetrees of input MSA seqs to initial CM */
   convert_parsetrees_to_unaln_coords(input_msa_tr, input_msa);
   for(i = 0; i < nseq; i++) { 
     tmp_sqp = sq_block->list + i;
     if((status = ParsetreeScore(init_cm, NULL, errbuf, input_msa_tr[i], tmp_sqp->dsq, FALSE, &(sc[i]), NULL, NULL, NULL, NULL)) != eslOK) return status;
   }
   oldscore = esl_vec_FSum(sc, nseq);

   /* print header for tabular output */
   print_refine_column_headings(go, cfg);
   /* Only print initial score (parsetree scores) if we're not doing
    * truncated alignment (--notrunc or --sub enabled). If we are doing
    * truncated alignment the parsetree scores will be far higher than
    * the scores after the first iteration of truncated realignment
    * since we'll use truncation penalties for those. This is a sloppy
    * fix. What we should do is determine the most likely *truncated*
    * parsetree when we convert the alignment to parsetrees, but we
    * don't do that yet.
    */
   if(! do_trunc) { 
     fprintf(cfg->ofp, "  %5d %13.2f %10s\n", iter, oldscore, "-");
   }
   /* print initial alignment to --rdump file, if --rdump was enabled */
   if(cfg->rdfp != NULL) { 
     if((status = esl_msafile_Write(cfg->rdfp, input_msa, eslMSAFILE_STOCKHOLM)) != eslOK) {
       ESL_FAIL(status, errbuf, "refine_msa(), esl_msafile_Write() call failed.");
     }
   }

   while(iter <= max_niter)
     {
       iter++;
       if(iter == 1) { 
	 cm = init_cm; 
	 msa = input_msa; 
       }

       /* 1. cm -> parsetrees */
       if((status = DispatchSqBlockAlignment(cm, errbuf, sq_block, esl_opt_GetReal(go, "--mxsize"), NULL, NULL, cfg->r, &dataA)) != eslOK) return status;

       /* sum parse scores and check for convergence */
       totscore = 0.;
       for(i = 0; i < nseq; i++) totscore += dataA[i]->sc;
       delta    = (totscore - oldscore) / fabs(totscore);
       if(esl_opt_GetBoolean(go, "--indi")) print_refine_column_headings(go, cfg);
       if(iter > 1 || (! do_trunc)) { fprintf(cfg->ofp, "  %5d %13.2f %10.3f\n", iter, totscore, delta); }
       else                         { fprintf(cfg->ofp, "  %5d %13.2f %10s\n",   iter, totscore, "-"); }
       if(delta <= threshold && delta > (-1. * eslSMALLX1)) { 
	 for(i = 0; i < nseq; i++) cm_alndata_Destroy(dataA[i], FALSE); /* FALSE: don't free sequences, ESL_SQ_BLOCK still points at them */
	 free(dataA);
	 break; /* break out of loop before max number of iterations are reached */
       }
       oldscore = totscore;

       /* 2. parsetrees -> msa */
       if( iter > 1) esl_msa_Destroy(msa);
       msa = NULL; /* even if iter == 1; we set msa to NULL, so we don't klobber input_msa */
       /* get list of pointers to sq's, parsetrees in dataA, to pass to Parsetrees2Alignment() */
       for(i = 0; i < nseq; i++) { tmp_sqpA[i] = dataA[i]->sq; tmp_trpA[i] = dataA[i]->tr; } 
       if((status = Parsetrees2Alignment(cm, errbuf, cm->abc, tmp_sqpA, NULL, tmp_trpA, NULL, nseq, NULL, NULL, 
                                         /*do_full=*/     TRUE,  /* we want all match columns */
                                         /*do_matchonly=*/FALSE, /* we don't want ONLY match columns */
                                         /*allow_trunc=*/ esl_opt_GetBoolean(go, "--miss"), /* if --miss, mark fragments with ~ */
                                         &msa)) != eslOK) 
	 ESL_FAIL(status, errbuf, "refine_msa(), Parsetrees2Alignment() call failed.");
       if((status = esl_strdup(msa_name, -1, &(msa->name))) != eslOK) ESL_FAIL(status, errbuf, "refine_msa(), esl_strdup() call failed.");
       esl_msa_Digitize(cm->abc, msa, NULL);

       /* print intermediate alignment to --rdump file, if --rdump was enabled */
       if(cfg->rdfp != NULL) {
	 if((status = esl_msafile_Write(cfg->rdfp, msa, eslMSAFILE_STOCKHOLM)) != eslOK) 
	   ESL_FAIL(status, errbuf, "refine_msa(), esl_msafile_Write() call failed.");
       }
       /* 3. msa -> cm */
       if(iter > 1) { /* free previous iterations cm, mtr and tr */
	 FreeCM(cm);
	 FreeParsetree(mtr);
	 for(i = 0; i < nseq; i++) FreeParsetree(trA[i]);
       }
       cm  = NULL; /* even if iter == 1; we set cm to NULL, so we don't klobber init_cm */
       mtr = NULL;
       trA = NULL;
       for(i = 0; i < nseq; i++) cm_alndata_Destroy(dataA[i], FALSE); /* FALSE: don't free sequences, ESL_SQ_BLOCK still points at them */
       free(dataA);
       if ((status = process_build_workunit(go, cfg, errbuf, msa, &cm, &mtr, &trA))  != eslOK) cm_Fail(errbuf);
     }

   /* write out final alignment to --refine output file */
   if((status = esl_msafile_Write(cfg->refinefp, msa, eslMSAFILE_STOCKHOLM)) != eslOK) 
     ESL_FAIL(status, errbuf, "refine_msa(), esl_msafile_Write() call failed.");

   /* If the model is local (-l was used), then we need to convert it
    * to global before we return, because we can only output CMs in
    * global mode. This is the one and only place in Infernal where we
    * go from local back to global.  This is purposefully not done
    * elsewhere for safety, as part of the rule that a model can only
    * be 'configured' a single time. (If we converted back to global
    * this would be in a sense reconfiguring). But here we allow it
    * since otherwise we couldn't allow -l with the --refine
    * option. It's purposefully hard-coded here, and not a function,
    * because we don't want to encourage this sort of thing.
    */
   if(cm->flags & CMH_LOCAL_BEGIN) { /* local begins on */
     if(cm->root_trans == NULL) ESL_FAIL(eslFAIL, errbuf, "trying to globalize model but cm->root_trans is NULL..."); 
     for (v = 0; v < cm->M; v++)       cm->begin[v] = 0.;
     for (v = 0; v < cm->cnum[0]; v++) cm->t[0][v] = cm->root_trans[v];
     cm->flags &= ~CMH_LOCAL_BEGIN; /* drop the local begin flag */
   }
   if(cm->flags & CMH_LOCAL_END) { /* local ends on */
     for (v = 0; v < cm->M; v++) cm->end[v] = 0.;
     /* now, renormalize transitions */
     for (nd = 1; nd < cm->nodes; nd++) {
       if ((cm->ndtype[nd] == MATP_nd || cm->ndtype[nd] == MATL_nd ||
	    cm->ndtype[nd] == MATR_nd || cm->ndtype[nd] == BEGL_nd ||
	    cm->ndtype[nd] == BEGR_nd) && 
	   cm->ndtype[nd+1] != END_nd)
	 {
	   v = cm->nodemap[nd];
	   esl_vec_FNorm(cm->t[v], cm->cnum[v]);
	 }
     }
     /* note: we don't have to worry about globalizing the CP9, it won't be output to the CM file*/
     cm->flags &= ~CMH_LOCAL_END; /* turn off local ends flag */
     cm->flags &= ~CMH_BITS; /* local end changes invalidate log odds scores */
     CMLogoddsify(cm); /* recalculates log odds scores */
   }
   /* end of globalization of model */

   *ret_cm  = cm; 
   *ret_msa = msa;
   *ret_trA = trA;
   *ret_mtr = mtr;
   *ret_niter = iter;

   /* clean up */
   if(sq_block != NULL) esl_sq_DestroyBlock(sq_block);
   free(sc);
   free(msa_name);
   free(tmp_trpA);
   free(tmp_sqpA);

   return eslOK;

  ERROR:
   /* no cleanup, we die */
   cm_Fail("in refine_msa(), error, status: %d\n", status);
   return status; /* NEVERREACHED */
 }


 /* Function: print_column_headings()
  * Date:     EPN, Fri Feb 29 10:08:25 2008
  *
  * Purpose:  Print column headings for tabular output to output file (stdout unless -o). 
  *
  * Returns:  eslOK on success
  */
 static int
 print_column_headings(const ESL_GETOPTS *go, const struct cfg_s *cfg, char *errbuf)
 {
   fprintf(cfg->ofp, "# %-6s %-20s %8s %8s %6s %5s %4s %4s %11s\n",       "",       "",                     "",         "",         "",       "",      "",    "",      "rel entropy");
   fprintf(cfg->ofp, "# %-6s %-20s %8s %8s %6s %5s %4s %4s %11s\n",       "",       "",                     "",         "",         "",       "",      "",    "",      "-----------");
   fprintf(cfg->ofp, "# %-6s %-20s %8s %8s %6s %5s %4s %4s %5s %5s %s\n", "idx",    "name",                 "nseq",     "eff_nseq", "alen",   "clen",  "bps", "bifs",  "CM",    "HMM",   "description");
   fprintf(cfg->ofp, "# %-6s %-20s %8s %8s %6s %5s %4s %4s %5s %5s %s\n", "------", "--------------------", "--------", "--------", "------", "-----", "----", "----", "-----", "-----", "-----------");

   return eslOK;
 }

 static int
 output_result(const ESL_GETOPTS *go, const struct cfg_s *cfg, char *errbuf, int msaidx, int cmidx, ESL_MSA *msa, CM_t *cm, Parsetree_t *mtr, Parsetree_t **tr)
 {
   int status;
   int i;
   float sc, struct_sc;

   if(msaidx == 1 && cmidx == 1) { 
     if((status = print_column_headings(go, cfg, errbuf)) != eslOK) return status;
   }

   if ((status = cm_Validate(cm, 0.0001, errbuf)) != eslOK) return status;

   if ((status = cm_file_WriteASCII(cfg->cmoutfp, -1, cm)) != eslOK) ESL_FAIL(status, errbuf, "CM save failed");

   fprintf(cfg->ofp, "%8d %-20s %8d %8.2f %6" PRId64 " %5d %4d %4d %5.3f %5.3f %s\n",
	   cmidx,
	   cm->name, 
	   msa->nseq,
	   cm->eff_nseq,
	   msa->alen,
	   cm->clen, 
	   CMCountStatetype(cm, MP_st), 
	   CMCountStatetype(cm, B_st), 
	   cm_MeanMatchRelativeEntropy(cm),
	   cp9_MeanMatchRelativeEntropy(cm->cp9), 
	   (msa->desc) ? msa->desc : "");


   /* dump optional info to files: */
   if(cfg->tblfp != NULL) PrintCM(cfg->tblfp, cm); /* tabular description of CM topology */
   /* emit map */
   if(cfg->efp != NULL) {
     CMEmitMap_t *emap;
     emap = CreateEmitMap(cm);
     DumpEmitMap(cfg->efp, emap, cm);
     FreeEmitMap(emap);
   }
   /* save tabular description of guide tree topology, if nec */
   if(cfg->gtblfp != NULL) PrintParsetree(cfg->gtblfp, mtr);  
   /* save tree description of guide tree topology, if nec */
   if(cfg->gfp    != NULL) MasterTraceDisplay(cfg->gfp, mtr, cm);
   /* save base pair info, if nec */
   if(cfg->escfp   != NULL) if((status = dump_emission_info(cfg->escfp, cm, errbuf)) != eslOK) return status;
   /* save CM occ values, if nec */
   if(cfg->occfp != NULL) dump_cm_occupancy_values(cfg->occfp, cm);  
   /* save cp9 occ values, if nec */
   if(cfg->cp9occfp != NULL) dump_cp9_occupancy_values(cfg->cp9occfp, cm->name, cm->cp9);
   /* save fp7 occ values, if nec */
   if(cfg->fp7occfp != NULL) dump_fp7_occupancy_values(cfg->fp7occfp, cm->name, cm->fp7);

   /* save parsetrees if nec */
   if(cfg->tfp != NULL) { 
     for (i = 0; i < msa->nseq; i++) { 
       fprintf(cfg->tfp, ">%s\n", msa->sqname[i]);

       if((status = ParsetreeScore(cm, NULL, errbuf, tr[i], msa->ax[i], FALSE, &sc, &struct_sc, NULL, NULL, NULL)) != eslOK) return status;
       fprintf(cfg->tfp, "  %16s %.2f bits\n", "SCORE:", sc);
       fprintf(cfg->tfp, "  %16s %.2f bits\n", "STRUCTURE SCORE:", struct_sc);
       ParsetreeDump(cfg->tfp, tr[i], cm, msa->ax[i]);
       fprintf(cfg->tfp, "//\n");
     }
   }

   /* Finally, output processed MSA, if nec (-O used). This will have
    * WT and RF annotation. Additionally, if model has 0 basepairs,
    * the MSA may have been modified with cm_parsetree_Doctor() by
    * removing D->I and I->D transitions.
    */
   if (cfg->postmsafp != NULL && msa != NULL) {
     ESL_SQ **sq       = NULL;
     ESL_MSA *omsa     = NULL;
     int     *a2ua_map = NULL;
     int      apos, uapos, x;  

     ESL_ALLOC(sq, sizeof(ESL_SQ *)  * msa->nseq); 
     ESL_ALLOC(a2ua_map, sizeof(int) * (msa->alen+1));
     for(i = 0; i < msa->nseq; i++) { 
       if((status = esl_sq_FetchFromMSA(msa, i, &(sq[i]))) != eslOK) ESL_FAIL(status, errbuf, "problem creating -O output alignment, probably out of memory");
     }

     /* for each sequence, convert aligned coordinates in each parsetree to unaligned coordinates */
     for(i = 0; i < msa->nseq; i++) { 
       /* create a2ua_map: map of aligned positions to unaligned positions, 
	* 1..alen; a2ua_map[x] = 0, if alignment position x is a gap in sequence i 
	*/
       esl_vec_ISet(a2ua_map, msa->alen+1, 0);
       uapos = 1;
       for(apos = 1; apos <= msa->alen; apos++) { 
	 if(esl_abc_XIsResidue(msa->abc, msa->ax[i][apos])) a2ua_map[apos] = uapos++;
       }
       /* use a2ua_map to update parsetree coordinates, so Parsetrees2Alignment() will work properly */
       for(x = 0; x < tr[i]->n; x++) { 
	 if(tr[i]->emitl[x] != -1) tr[i]->emitl[x] = a2ua_map[tr[i]->emitl[x]];
	 if(tr[i]->emitr[x] != -1) tr[i]->emitr[x] = a2ua_map[tr[i]->emitr[x]];
       }
     }
     if((status = Parsetrees2Alignment(cm, errbuf, cm->abc, sq, msa->wgt, tr, NULL, msa->nseq, NULL, NULL, 
                                       /*do_full=*/TRUE, 
                                       /*do_matchonly=*/FALSE, 
                                       /*allow_trunc=*/TRUE,
                                       &omsa)) != eslOK) return status;
     /* Transfer information from old MSA to new */
     esl_msa_SetName     (omsa, msa->name, -1);
     esl_msa_SetDesc     (omsa, msa->desc, -1);
     esl_msa_SetAccession(omsa, msa->acc,  -1);
     esl_msafile_Write(cfg->postmsafp, omsa, eslMSAFILE_STOCKHOLM);

     esl_msa_Destroy(omsa);
     for(i = 0; i < msa->nseq; i++) esl_sq_Destroy(sq[i]);
     free(sq);
     free(a2ua_map);
   } 

   return eslOK;

  ERROR: 
   cm_Fail("in output_result(), out of memory");
   return status; /* NEVERREACHED */
 }

 /* check_and_clean_msa
  * Ensure we can build a CM from the MSA.
  * This requires it has a name.
  */
 static int
 check_and_clean_msa(const ESL_GETOPTS *go, const struct cfg_s *cfg, char *errbuf, ESL_MSA *msa)
 {
   int status;
   ESL_STOPWATCH *w = NULL;

   if (cfg->be_verbose) {
     w = esl_stopwatch_Create();
     esl_stopwatch_Start(w);
     fprintf(cfg->ofp, "%-40s ... ", "Checking MSA");  
     fflush(cfg->ofp); 
   }

   if (esl_opt_GetBoolean(go, "--hand") && msa->rf == NULL)      ESL_FAIL(eslFAIL, errbuf, "--hand used, but alignment #%d has no reference coord annotation", cfg->nali);
   if (esl_opt_GetBoolean(go, "--noss")) { /* --noss: if SS_cons exists, strip all BPs from it; if it doesn't create it with zero bps */
     if(msa->ss_cons == NULL) { ESL_ALLOC(msa->ss_cons, sizeof(char) * (msa->alen+1)); msa->ss_cons[msa->alen] = '\0'; }
     memset(msa->ss_cons,  '.', msa->alen);
   }
   if (msa->ss_cons == NULL)                                     ESL_FAIL(eslFAIL, errbuf, "Alignment #%d has no consensus structure annotation, and --noss not used.", cfg->nali);
   if (! clean_cs(msa->ss_cons, msa->alen, (! cfg->be_verbose))) ESL_FAIL(eslFAIL, errbuf, "Failed to parse consensus structure annotation in alignment #%d", cfg->nali);

   if ( esl_opt_IsOn(go, "--rsearch")) { 
     if(msa->nseq != 1) ESL_FAIL(eslEINCOMPAT, errbuf,"with --rsearch option, all of the input alignments must have exactly 1 sequence");
     /* We can't have ambiguous bases in the MSA, only A,C,G,U will do. The reason is that rsearch_CMProbifyEmissions() expects each
      * cm->e prob vector to have exactly 1.0 count for exactly 1 singlet or base pair. If we have ambiguous residues we'll have a 
      * fraction of a count for more than one residue/base pair for some v. 
      * ribosum_MSA_resolve_degeneracies() replaces ambiguous bases with most likely compatible base */
     ribosum_MSA_resolve_degeneracies(cfg->fullmat, msa); /* cm_Fails() if some error is encountered */
   }

   /* MSA better have a name, we named it before */
   if(msa->name == NULL) ESL_FAIL(eslEINCONCEIVABLE, errbuf, "MSA is nameless, (we thought we named it...) shouldn't happen");

   if (cfg->be_verbose) { 
     fprintf(cfg->ofp, "done.  ");
     esl_stopwatch_Stop(w);
     esl_stopwatch_Display(cfg->ofp, w, "CPU time: ");
   }
   if(w != NULL) esl_stopwatch_Destroy(w);
   return eslOK;

  ERROR: 
   ESL_FAIL(status, errbuf, "out of memory");
   return status; /* NOT REACHED */
 }

 /* set_relative_weights():
  * Set msa->wgt vector, using user's choice of relative weighting algorithm.
  */
 static int
 set_relative_weights(const ESL_GETOPTS *go, const struct cfg_s *cfg, char *errbuf, ESL_MSA *msa)
 {
   ESL_STOPWATCH *w = NULL;

   if (cfg->be_verbose) {
     w = esl_stopwatch_Create();
     esl_stopwatch_Start(w);
     fprintf(cfg->ofp, "%-40s ... ", "Relative sequence weighting");  
     fflush(cfg->ofp); 
   }

   // set up the msaweight configuration, only relevant for --wpb (default)
   ESL_MSAWEIGHT_CFG *mw_cfg = esl_msaweight_cfg_Create();
   mw_cfg->ignore_rf  =  esl_opt_GetBoolean(go, "--hand") ? 0 : 1; // if --hand is used, do not ignore RF, else do

   if      (esl_opt_GetBoolean(go, "--wnone"))                  esl_vec_DSet(msa->wgt, msa->nseq, 1.);

   if      (esl_opt_GetBoolean(go, "--wnone"))                  esl_vec_DSet(msa->wgt, msa->nseq, 1.);
   else if (esl_opt_GetBoolean(go, "--wgiven"))                 ;
   else if (esl_opt_GetBoolean(go, "--wpb"))                    esl_msaweight_PB_adv(mw_cfg, msa, NULL);
   else if (esl_opt_GetBoolean(go, "--wgsc"))                   esl_msaweight_GSC(msa);
   else if (esl_opt_GetBoolean(go, "--wblosum"))                esl_msaweight_BLOSUM(msa, esl_opt_GetReal(go, "--wid"));

   if (cfg->be_verbose) { 
     fprintf(cfg->ofp, "done.  ");
     esl_stopwatch_Stop(w);
     esl_stopwatch_Display(cfg->ofp, w, "CPU time: ");
   }

   if(w      != NULL) esl_stopwatch_Destroy(w);
   if(mw_cfg != NULL) esl_msaweight_cfg_Destroy(mw_cfg);
   return eslOK;
 }

 /* assign_fragments()
  * Define fragment sequences in an MSA.
  */
 static int
 assign_fragments(const ESL_GETOPTS *go, const struct cfg_s *cfg, char *errbuf, ESL_MSA *msa, ESL_BITFIELD **ret_fragassign)
 {
   int status = eslOK;
   ESL_STOPWATCH *w = NULL;

   /* variables only used if --fragnrfpos is used */
   int *matassign = NULL;            /* [1..alen] array; 0=insert col, 1=match col */
   ESL_BITFIELD *fragassign = NULL;  /* [0..msa->nseq-1], set if seq is defined as a fragment */
   int idx; /* counter over sequences */
   int lpos, rpos; /* counter over alignment positions */
   int lrfpos_gap; /* number of 5'-terminal consensus gaps in current sequence */
   int rrfpos_gap; /* number of 3'-terminal consensus gaps in current sequence */

   if (cfg->be_verbose) {
     w = esl_stopwatch_Create();
     esl_stopwatch_Start(w);
     fprintf(cfg->ofp, "%-40s ... ", "Assigning fragments");
     fflush(cfg->ofp);
   }

   if(esl_opt_IsUsed(go, "--fragnrfpos") && esl_opt_IsUsed(go, "--hand")) { /* --fragnrfpos requires --hand (also enforced by getopts above) */
     if(msa->rf == NULL) { 
       cm_Fail("--hand used but MSA does not have RF annotation"); 
     }
     if ((fragassign = esl_bitfield_Create(msa->nseq)) == NULL) { status = eslEMEM; goto ERROR; }
     AssignMatchColumnsForMsa(msa, errbuf, /*use_rf=*/TRUE, /*use_wts=*/FALSE, esl_opt_GetReal(go, "--symfrac"), &matassign);
     for (idx = 0; idx < msa->nseq; idx++) { 
       lrfpos_gap = 0;
       rrfpos_gap = 0;
       for (lpos = 1; lpos <= msa->alen; lpos++) { 
         if (matassign[lpos]) { 
           if(esl_abc_XIsResidue(msa->abc, msa->ax[idx][lpos])) { 
             lpos = msa->alen + 1; /* breaks loop */
           }
           else { 
             lrfpos_gap++;
           }
         }
       }
       for (rpos = msa->alen; rpos >= 1; rpos--) { 
         if (matassign[rpos]) { 
           if(esl_abc_XIsResidue(msa->abc, msa->ax[idx][rpos])) { 
             rpos = 0; /* breaks loop */
           }
           else { 
             rrfpos_gap++;
           }
         }
       }
       if((lrfpos_gap > esl_opt_GetInteger(go, "--fragnrfpos")) || 
          (rrfpos_gap > esl_opt_GetInteger(go, "--fragnrfpos"))) { 
         esl_bitfield_Set(fragassign, idx);
       }
     }
     *ret_fragassign = fragassign;
   } /* end of if(--fragnrfpos && --hand) */
   else {
     if ((status = esl_msa_MarkFragments(msa, esl_opt_GetReal(go, "--fragthresh"), ret_fragassign)) != eslOK) ESL_XFAIL(status, errbuf, "Unable to mark fragments");
   }

   if (cfg->be_verbose) { 
     fprintf(cfg->ofp, "done.  ");
     esl_stopwatch_Stop(w);
     esl_stopwatch_Display(cfg->ofp, w, "CPU time: ");
   }

   if(w != NULL) esl_stopwatch_Destroy(w);
   if(matassign != NULL) free(matassign); 
   w = NULL;
   matassign = NULL;
   return eslOK;

  ERROR:
   if (cfg->be_verbose) { 
     fprintf(cfg->ofp, "FAILED.  ");
     esl_stopwatch_Stop(w);
     esl_stopwatch_Display(cfg->ofp, w, "CPU time: ");
   }
   if(w != NULL) esl_stopwatch_Destroy(w);
   if(matassign != NULL) free(matassign); 
   if(fragassign != NULL) free(fragassign);
   return status;
 }

 /* check_fragments()
  * With --fraggiven, we use fragment info in the input msa instead of 
  * defining fragments based on sequence length. This function is called
  * only when --fraggiven is used, and checks that for each aligned
  * seq: 
  * - either all or no characters before the first residue are ~
  * - either all or no characters after  the final residue are ~
  * - there are no internal ~ values (after first residue but before final one)
  * 
  * Dies: if any of the 3 checks above fails
  */
 static int
 check_fragments(const ESL_GETOPTS *go, const struct cfg_s *cfg, char *errbuf, ESL_MSA *msa)
 {
   int status = eslOK;
   ESL_STOPWATCH *w = NULL;

   int idx; /* counter over sequences */
   int lpos, rpos; /* counter over alignment positions */
   int spos, epos; /* first/final residue for sequence */
   int lmiss, rmiss; /* number of consecutive missing data symbols at 5' and 3' ends */

   if (cfg->be_verbose) {
     w = esl_stopwatch_Create();
     esl_stopwatch_Start(w);
     fprintf(cfg->ofp, "%-40s ... ", "Checking fragments");
     fflush(cfg->ofp);
   }

   if (! (msa->flags & eslMSA_DIGITAL)) {
     cm_Fail("ERROR in check_fragments, msa is not digitized");
   }

   /* sequence should either have 0 missing (~) or
    * all ~ before first residue *and/or* all ~ after final residue
    */
   for (idx = 0; idx < msa->nseq; idx++) { 
     spos = lmiss = 0;
     if (msa->flags & eslMSA_DIGITAL) {
       for (lpos = 1; lpos <= msa->alen; lpos++) { 
         if(esl_abc_XIsResidue(msa->abc, msa->ax[idx][lpos])) { 
           spos = lpos;
           lpos = msa->alen+1; // breaks loop
         }
         else if(esl_abc_XIsMissing(msa->abc, msa->ax[idx][lpos])) { 
           lmiss++;
         }
       }
     }
     if(spos == 0) cm_Fail("Sequence %d has 0 residues", idx+1);

     epos = msa->alen+1;
     rmiss = 0;
     if (msa->flags & eslMSA_DIGITAL) {
       for (rpos = msa->alen; rpos >= 1; rpos--) { 
         if(esl_abc_XIsResidue(msa->abc, msa->ax[idx][rpos])) { 
           epos = rpos;
           rpos = 0; // breaks loop
         }
         else if(esl_abc_XIsMissing(msa->abc, msa->ax[idx][rpos])) { 
           rmiss++;
         }
       }
     }
     if(epos == (msa->alen+1)) cm_Fail("Sequence %d has 0 residues", idx+1);

     /* check if sequence is a fragment or not */
     if((lmiss > 0) && (lmiss != (spos-1))) { 
       cm_Fail("Sequence %d seems to be a fragment but first residue is position %d and it only has %d ~ at 5' end (should be %d)", idx+1, spos, lmiss, spos-1);
     }
     if((rmiss > 0) && (rmiss != (msa->alen - epos))) { 
         cm_Fail("Sequence %d seems to be a fragment but final residue is position %d and it only has %d ~ at 3' end (should be %d)", idx+1, epos, rmiss, msa->alen-epos);
     }
     /* finally make sure there's no internal ~ */
     for (lpos = spos; lpos <= epos; lpos++) { 
       if(esl_abc_XIsMissing(msa->abc, msa->ax[idx][lpos])) { 
         cm_Fail("Sequence %d has ~ at position %d, but these should only occur before first residue or after final residue", lpos);
       }
     }
   }

   if (cfg->be_verbose) { 
     fprintf(cfg->ofp, "done.  ");
     esl_stopwatch_Stop(w);
     esl_stopwatch_Display(cfg->ofp, w, "CPU time: ");
   }

   if(w != NULL) esl_stopwatch_Destroy(w);
   w = NULL;
   return eslOK;

  ERROR:
   if (cfg->be_verbose) { 
     fprintf(cfg->ofp, "FAILED.  ");
     esl_stopwatch_Stop(w);
     esl_stopwatch_Display(cfg->ofp, w, "CPU time: ");
   }
   if(w != NULL) esl_stopwatch_Destroy(w);
   return status;
 }

 /* mark_fragments()
  * Define fragment sequences in the MSA and replace 
  * terminal gaps with missing data symbols.
  * 
  */
 static int
 mark_fragments(const ESL_GETOPTS *go, const struct cfg_s *cfg, char *errbuf, ESL_MSA *msa)
 {
   int status;
   ESL_STOPWATCH *w = NULL;
   ESL_BITFIELD *fragassign = NULL; /* [0..i..msa->nseq-1] 1 if seq i is a fragment else 0 */
   int i;   /* counter over sequences */
   int pos; /* counter over alignment positions */

   /* variables only used if --fragnrfpos is used */
   int *matassign = NULL;            /* [1..alen] array; 0=insert col, 1=match col */
   int lpos, rpos; /* counter over alignment positions */
   int lrfpos_gap; /* number of 5'-terminal consensus gaps in current sequence */
   int rrfpos_gap; /* number of 3'-terminal consensus gaps in current sequence */

   if (cfg->be_verbose) {
     w = esl_stopwatch_Create();
     esl_stopwatch_Start(w);
     fprintf(cfg->ofp, "%-40s ... ", "Marking fragments");
     fflush(cfg->ofp);
   }

   if (! (msa->flags & eslMSA_DIGITAL)) cm_Fail("ERROR in mark_fragments() msa is not digitized");
   
   if(esl_opt_IsUsed(go, "--fragnrfpos") && esl_opt_IsUsed(go, "--hand")) { /* --fragnrfpos requires --hand (also enforced by getopts above) */
     if(msa->rf == NULL) cm_Fail("--hand used but MSA does not have RF annotation"); 
     if ((fragassign = esl_bitfield_Create(msa->nseq)) == NULL) { status = eslEMEM; goto ERROR; }
     AssignMatchColumnsForMsa(msa, errbuf, /*use_rf=*/TRUE, /*use_wts=*/FALSE, esl_opt_GetReal(go, "--symfrac"), &matassign);
     for (i = 0; i < msa->nseq; i++) { 
       lrfpos_gap = 0;
       rrfpos_gap = 0;
       for (lpos = 1; lpos <= msa->alen; lpos++) { 
         if (matassign[lpos]) { 
           if(esl_abc_XIsResidue(msa->abc, msa->ax[i][lpos])) { 
             lpos = msa->alen + 1; /* breaks loop */
           }
           else { 
             lrfpos_gap++;
           }
         }
       }
       for (rpos = msa->alen; rpos >= 1; rpos--) { 
         if (matassign[rpos]) { 
           if(esl_abc_XIsResidue(msa->abc, msa->ax[i][rpos])) { 
             rpos = 0; /* breaks loop */
           }
           else { 
             rrfpos_gap++;
           }
         }
       }
       if((lrfpos_gap > esl_opt_GetInteger(go, "--fragnrfpos")) || 
          (rrfpos_gap > esl_opt_GetInteger(go, "--fragnrfpos"))) { 
         esl_bitfield_Set(fragassign, i);
       }
     }
   } /* end of if(--fragnrfpos && --hand) */
   else { 
     /* determine fragments based on fragthresh */
     if ((status =  esl_msa_MarkFragments(msa, esl_opt_GetReal(go, "--fragthresh"), &fragassign)) != eslOK) ESL_XFAIL(status, errbuf, "Unable to mark fragments");
   }

   /* regardless of how we defined fragments, update MSA so fragments have missing data at ends */
   for (i = 0; i < msa->nseq; i++) { 
     if (esl_bitfield_IsSet(fragassign, i)) { 
       for (pos = 1; pos <= msa->alen; pos++) {
         if (esl_abc_XIsResidue(msa->abc, msa->ax[i][pos])) break;
         msa->ax[i][pos] = esl_abc_XGetMissing(msa->abc);
       }
       for (pos = msa->alen; pos >= 1; pos--) {	  
         if (esl_abc_XIsResidue(msa->abc, msa->ax[i][pos])) break;
         msa->ax[i][pos] = esl_abc_XGetMissing(msa->abc);
       }
     }
   }

   if (cfg->be_verbose) { 
     fprintf(cfg->ofp, "done.  ");
     esl_stopwatch_Stop(w);
     esl_stopwatch_Display(cfg->ofp, w, "CPU time: ");
   }

   if(w != NULL) esl_stopwatch_Destroy(w); 
   if(fragassign != NULL) esl_bitfield_Destroy(fragassign);
   w = NULL;
   fragassign = NULL;
   return eslOK;

  ERROR:
   if (cfg->be_verbose) { 
     fprintf(cfg->ofp, "FAILED.  ");
     esl_stopwatch_Stop(w);
     esl_stopwatch_Display(cfg->ofp, w, "CPU time: ");
   }
   if(w          != NULL) esl_stopwatch_Destroy(w);
   if(fragassign != NULL) esl_bitfield_Destroy(fragassign);
   return status;
 }

 /* build_model():
  * Given <msa>, collect counts;
  * upon return, <*ret_cm> is newly allocated and contains
  * relative-weighted observed counts.
  * Optionally, caller can request an array of inferred parsetrees for
  * the <msa> too.
  */
 static int
 build_model(const ESL_GETOPTS *go, const struct cfg_s *cfg, char *errbuf, int do_print, ESL_MSA *msa, CM_t **ret_cm, Parsetree_t **ret_mtr, Parsetree_t ***ret_msa_tr)
 {
   int status;
   Parsetree_t     **tr;
   Parsetree_t     *mtr;
   int idx;
   CM_t *cm;
   ESL_STOPWATCH *w = NULL;
   int use_rf;
   int use_wts;
   int* used_el = NULL;
   int pretend_cm_is_hmm;   /* TRUE if we will use special HMM-like parameterization because this CM has 0 basepairs */
   double **dbl_e = NULL;   /* copy of cm->e in doubles */
   Prior_t *pri2use = NULL; /* cfg->pri or cfg->pri_zerobp (the latter if CM has no basepairs) */
   int v;                   /* counter over states */
   int a;                   /* counter over symbols */

   if (cfg->be_verbose && do_print) {
     w = esl_stopwatch_Create();
     esl_stopwatch_Start(w);
     fprintf(cfg->ofp, "%-40s ... ", "Constructing model "); 
     fflush(cfg->ofp);
   }

   use_rf  = (esl_opt_GetBoolean(go, "--hand")) ? TRUE : FALSE;
   use_wts = (use_rf || esl_opt_GetBoolean(go, "--v1p0")) ? FALSE : TRUE;
   if((status = HandModelmaker(msa, errbuf, use_rf, 
			       FALSE, /* use_el: never when building a model */
			       use_wts, esl_opt_GetReal(go, "--symfrac"), &cm, &mtr)) != eslOK) return status;

   /* set the CM's null model, if rsearch mode, use the bg probs used to calc RIBOSUM */
   if( esl_opt_IsOn(go, "--rsearch")) CMSetNullModel(cm, cfg->fullmat->g); 
   else CMSetNullModel(cm, cfg->null); 

   /* if we're using RSEARCH emissions (--rsearch) set the flag */
   if(esl_opt_GetString(go, "--rsearch") != NULL) cm->flags |= CM_RSEARCHEMIT;

   /* rebalance CM */
   if(! esl_opt_GetBoolean(go, "--nobalance"))
     {
       CM_t *new = NULL;
       if((status = CMRebalance(cm, errbuf, &new)) != eslOK) return status;
       FreeCM(cm);
       cm = new;
     }

   /* get counts */
   ESL_ALLOC(tr, sizeof(Parsetree_t *) * (msa->nseq));
   /* define the used_el array as all FALSE values, this means
    * Transmogrify will never create a parsetree with an EL, even if
    * the alignment seems to imply it. This is not ideal, but
    * currently necessary. If we wanted to allow ELs that existed in
    * the MSA (e.g. if the alignment were generated by cmalign) we'd
    * probably want to ensure that no EL columns in msa->rf get
    * defined as match columns, but that requires a significant change
    * to how match/insert columns are defined that I'm not ready to
    * make right now (very close to 1.1 release). We'll be forced to
    * revisit this when/if a jackhmmer analog in infernal is
    * ever implemented - in that case we will want to handle EL
    * emissions (more) correctly.
    */
   ESL_ALLOC(used_el, sizeof(int) * (msa->alen+1));
   esl_vec_ISet(used_el, msa->alen+1, FALSE);

   pretend_cm_is_hmm = determine_pretend_cm_is_hmm(go, cm);
   pri2use = (pretend_cm_is_hmm) ? cfg->pri_zerobp : cfg->pri;

   for (idx = 0; idx < msa->nseq; idx++) {
     if((status = Transmogrify(cm, errbuf, mtr, msa->ax[idx], used_el, msa->alen, &(tr[idx]))) != eslOK) return status;
     if(pretend_cm_is_hmm) { 
       if((status = cm_parsetree_Doctor(cm, errbuf, tr[idx], NULL, NULL)) != eslOK) return status;
     }
     ParsetreeCountExceptTruncatedMPs(cm, tr[idx], msa->ax[idx], msa->wgt[idx]);
     /*ParsetreeDump(cfg->ofp, tr[idx], cm, msa->ax[idx]);*/
   }

   /* make a copy of the emission count vectors, but in double format,
    * we want a stable copy of these counts to use to determine mean
    * posterior estimates using a dirichlet prior, and we don't want
    * those counts to change as we add counts from truncated MP
    * emissions in each parsetree, which would make CM
    * parameterization dependent on the order of sequences in the
    * input alignment and would make mean posterior estimates based on
    * partial MP emissions, which seems dubious. (We need it to be
    * doubles because doubles are required by
    * esl_mixdchlet_MPParamaters().)
    */
   ESL_ALLOC(dbl_e, cm->M * sizeof(double *));
   for(v = 0; v < cm->M; v++) { 
     dbl_e[v] = NULL;
     if(cm->sttype[v] == MP_st) { 
       ESL_ALLOC(dbl_e[v], cm->abc->K * cm->abc->K * sizeof(double)); 
       for(a = 0; a < (cm->abc->K * cm->abc->K); a++) { 
         dbl_e[v][a] = (double) cm->e[v][a];
       }
     }
   }
   for (idx = 0; idx < msa->nseq; idx++) {
     ParsetreeCountOnlyTruncatedMPs(cm, tr[idx], msa->ax[idx], msa->wgt[idx], dbl_e, pri2use);
   }

   free(used_el);
   cm->nseq     = msa->nseq;
   cm->eff_nseq = msa->nseq;

   if(cfg->be_verbose && do_print) { 
     fprintf(cfg->ofp, "done.  ");
     esl_stopwatch_Stop(w);
     esl_stopwatch_Display(cfg->ofp, w, "CPU time: ");
   }

   /* Set transition counts into ROOT_IL and ROOT_IR to 0, we don't
    * learn those counts from the alignment, unless --v1p0 (b/c we used
    * to in versions up to v1.0.2) or --iflank (which turns this
    * specific behavior off). The emission scores for these states will
    * be zeroed later so we don't touch them.
    */
   if((! esl_opt_GetBoolean(go, "--v1p0")) && (! esl_opt_GetBoolean(go, "--iflank"))) { 
     if((status = cm_zero_flanking_insert_counts(cm, errbuf)) != eslOK) return status;
   }

   /* ensure the dual insert states we will detach were populated with 0 counts */
   if(!(esl_opt_GetBoolean(go, "--nodetach")))
     {
       if(cfg->be_verbose && do_print) { 
	 esl_stopwatch_Start(w);
	 fprintf(cfg->ofp, "%-40s ... ", "Finding and checking dual inserts");
       }
       cm_find_and_detach_dual_inserts(cm, 
				       TRUE,   /* Do check (END_E-1) insert states have 0 counts */
				       FALSE); /* Don't detach the states yet, wait til CM is priorified */
       if (cfg->be_verbose && do_print) {
	 fprintf(cfg->ofp, "done.  ");
	 esl_stopwatch_Stop(w);
	 esl_stopwatch_Display(cfg->ofp, w, "CPU time: ");
       }
     }

   /* create the emitmap */
   if(cm->emap == NULL) cm->emap = CreateEmitMap(cm);

   /* set the EL self transition probability */
   cm->el_selfsc = sreLOG2(esl_opt_GetReal(go, "--elself"));

   /* set the beta parameters, these will be used to calculate W and QDBs that get stored in the CM file */
   cm->beta_W         = esl_opt_GetReal(go, "--betaW");
   cm->qdbinfo->beta1 = esl_opt_GetReal(go, "--beta1");
   cm->qdbinfo->beta2 = esl_opt_GetReal(go, "--beta2");

   /* set the cm->null2_omega and cm->null3_omega parameters */
   if(esl_opt_IsUsed(go, "--n2omega")) { /* user set --n2omega, use that */
     cm->null2_omega = esl_opt_GetReal(go, "--n2omega");
   }
   else { /* user didn't set --n2omega, definition of cm->null2_omega depends on whether --p56 was set or not */
     cm->null2_omega = ((esl_opt_GetBoolean(go, "--p56") == TRUE) ? V1P0_NULL2_OMEGA : esl_opt_GetReal(go, "--n2omega"));
   }
   if(esl_opt_IsUsed(go, "--n3omega")) { /* user set --n3omega, use that */
     cm->null3_omega = esl_opt_GetReal(go, "--n3omega");
   }
   else { /* user didn't set --n3omega, definition of cm->null3_omega depends on whether --p56 was set or not */
     cm->null3_omega = ((esl_opt_GetBoolean(go, "--p56") == TRUE) ? V1P0_NULL3_OMEGA : esl_opt_GetReal(go, "--n3omega"));
   }

   /* Before converting to probabilities, save a count vector file, if asked.
    * Used primarily for making data files for training priors.
    */
   if (cfg->cfp != NULL) { 
     if ((status = print_countvectors(cfg->cfp, cm)) != eslOK) goto ERROR;
   }

   *ret_cm  = cm;
   if(ret_mtr == NULL) FreeParsetree(mtr);
   else *ret_mtr = mtr;
   if(ret_msa_tr == NULL) {
     for(idx = 0; idx < msa->nseq; idx++)
       FreeParsetree(tr[idx]);
     free(tr);
     tr = NULL;
   }
   else *ret_msa_tr = tr;

   if(w != NULL) esl_stopwatch_Destroy(w);
   if(dbl_e != NULL) { 
     for(v = 0; v < cm->M; v++) { 
       if(dbl_e[v] != NULL) {
         free(dbl_e[v]);
       }
     }
     free(dbl_e);
     dbl_e = NULL;
   }
   return eslOK;

  ERROR:
   if(w != NULL) esl_stopwatch_Destroy(w);
   if(dbl_e != NULL) { 
     for(v = 0; v < cm->M; v++) { 
       if(dbl_e[v] != NULL) {
         free(dbl_e[v]);
       }
     }
     free(dbl_e);
     dbl_e = NULL;
   }
   return status;
 }

 /* annotate()
  * Transfer annotation information from MSA to new CM.
  * 
  * We've ensured the msa has a name in set_msa_name() so if 
  * for some inconceivable reason it doesn't 
  * we die.
  *
  */
 static int
 annotate(const ESL_GETOPTS *go, const struct cfg_s *cfg, char *errbuf, ESL_MSA *msa, CM_t *cm)
 {
   int status = eslOK;
   ESL_STOPWATCH *w = NULL;

   if (cfg->be_verbose) {
     w = esl_stopwatch_Create();
     esl_stopwatch_Start(w);
     fprintf(cfg->ofp, "%-40s ... ", "Transferring MSA annotation");
     fflush(cfg->ofp);
   }

   if ((status = cm_SetName           (cm, msa->name))                    != eslOK)  ESL_XFAIL(status, errbuf, "Unable to set name for CM");
   if ((status = cm_SetAccession      (cm, msa->acc))                     != eslOK)  ESL_XFAIL(status, errbuf, "Failed to record MSA accession");
   if ((status = cm_SetDescription    (cm, msa->desc))                    != eslOK)  ESL_XFAIL(status, errbuf, "Failed to record MSA description");
   if ((status = cm_AppendComlog      (cm, go->argc, go->argv, FALSE, 0)) != eslOK)  ESL_XFAIL(status, errbuf, "Failed to record command log");
   if ((status = cm_SetCtime          (cm))                               != eslOK)  ESL_XFAIL(status, errbuf, "Failed to record timestamp");

   if (cfg->be_verbose) { 
     fprintf(cfg->ofp, "done.  ");
     esl_stopwatch_Stop(w);
     esl_stopwatch_Display(cfg->ofp, w, "CPU time: ");
   }

   if(w != NULL) esl_stopwatch_Destroy(w);
   return eslOK;

  ERROR:
   if (cfg->be_verbose) { 
     fprintf(cfg->ofp, "FAILED.  ");
     esl_stopwatch_Stop(w);
     esl_stopwatch_Display(cfg->ofp, w, "CPU time: ");
   }
   if(w != NULL) esl_stopwatch_Destroy(w);
   return status;
 }

 /* set_model_cutoffs()
  * If the msa had them available, set the Rfam
  * cutoffs in the model.
  * 
  * Always returns eslOK;
  * 
  */
 static int
 set_model_cutoffs(const ESL_GETOPTS *go, const struct cfg_s *cfg, char *errbuf, ESL_MSA *msa, CM_t *cm)
 {
   if(msa->cutset[eslMSA_TC1]) { 
     cm->tc = msa->cutoff[eslMSA_TC1];
     cm->flags |= CMH_TC;
   }
   if(msa->cutset[eslMSA_GA1]) { 
     cm->ga = msa->cutoff[eslMSA_GA1];
     cm->flags |= CMH_GA;
   }
   if(msa->cutset[eslMSA_NC1]) { 
     cm->nc = msa->cutoff[eslMSA_NC1];
     cm->flags |= CMH_NC;
   }
   return eslOK;
 }

 /* set_effective_seqnumber()
  * Incept:    EPN, Fri Jul 27 10:38:11 2007
  * <cm> comes in with weighted observed counts. It goes out with
  * those observed counts rescaled to sum to the "effective sequence
  * number". 
  *
  * <prior> is needed because we may need to parameterize test models
  * looking for the right relative entropy. (for --eent, the default)
  *
  * Based on HMMER3's hmmbuild func of same name, we don't allow
  * --eclust here though.
  */
 static int
 set_effective_seqnumber(const ESL_GETOPTS *go, const struct cfg_s *cfg,
			 char *errbuf, ESL_MSA *msa, CM_t *cm, const Prior_t *pri)
 {
   int status;
   double neff;
   int used_hmm_etarget = FALSE;
   ESL_STOPWATCH *w = NULL;

   if(cfg->be_verbose) { 
     w = esl_stopwatch_Create();
     esl_stopwatch_Start(w);
     fprintf(cfg->ofp, "%-40s ... ", "Set effective sequence number");
     fflush(cfg->ofp);
   }

   if((esl_opt_GetBoolean(go, "--enone")) || ( esl_opt_IsOn(go, "--rsearch")))
     {
       neff = msa->nseq;
       if(cfg->be_verbose) fprintf(cfg->ofp, "done.  ");
     }
   else if(esl_opt_IsOn(go, "--eset")) 
     {
       neff = esl_opt_GetReal(go, "--eset");
       if(cfg->be_verbose) fprintf(cfg->ofp, "done.  ");
       cm->eff_nseq = neff;
       cm_Rescale(cm, neff / (float) msa->nseq);
     }
   else if (esl_opt_GetBoolean(go, "--eent") == TRUE)
     {
       double etarget; 
       double hmm_etarget; 
       double hmm_re;
       int clen = 0;
       int nd;
       for(nd = 0; nd < cm->nodes; nd++) { 
	 if(cm->ndtype[nd] == MATP_nd) clen += 2;
	 else if(cm->ndtype[nd] == MATL_nd) clen += 1;
	 else if(cm->ndtype[nd] == MATR_nd) clen += 1;
       }
       if(esl_opt_GetBoolean(go, "--v1p0")) { 
	 /* determine etarget with default method used by Infernal version 1.0-->1.0.2 */
	 etarget = version_1p0_default_target_relent(cm->abc, clen, 6.0);
       }
       else { 
	 etarget = set_target_relent(go, cm->abc, clen, CMCountNodetype(cm, MATP_nd));
       }

       status = cm_EntropyWeight(cm, pri, etarget, 
                                 esl_opt_GetReal(go, "--eminseq"), 
                                 (esl_opt_IsUsed(go, "--emaxseq") ? esl_opt_GetReal(go, "--emaxseq") : (double) cm->nseq),
                                 FALSE, &hmm_re, &neff);
       /* if --ehmmre <x> enabled, ensure HMM relative entropy per match column is at least <x>, if not,
	* recalculate neff so HMM relative entropy of <x> is achieved.
	*/
       if( esl_opt_IsOn(go, "--ehmmre")) { 
	 hmm_etarget = esl_opt_GetReal(go, "--ehmmre"); 
         printf("hmm_etarget: %f\n", hmm_etarget);
	 if(hmm_re < hmm_etarget) { 
	   status = cm_EntropyWeight(cm, pri, hmm_etarget, 
                                     esl_opt_GetReal(go, "--eminseq"), 
                                     (esl_opt_IsUsed(go, "--emaxseq") ? esl_opt_GetReal(go, "--emaxseq") : (double) cm->nseq),
                                     TRUE, &hmm_re, &neff); /* TRUE says: pretend model is an HMM for entropy weighting */
	   if      (status == eslEMEM) ESL_FAIL(status, errbuf, "memory allocation failed");
	   else if (status != eslOK)   ESL_FAIL(status, errbuf, "internal failure in entropy weighting algorithm");
	   used_hmm_etarget = TRUE;
	 }
       }
       if      (status == eslEMEM) ESL_FAIL(status, errbuf, "memory allocation failed");
       else if (status != eslOK)   ESL_FAIL(status, errbuf, "internal failure in entropy weighting algorithm");
       cm->eff_nseq = neff;
       cm_Rescale(cm, neff / (float) msa->nseq);

       if(cfg->be_verbose) { 
	 if(used_hmm_etarget) fprintf(cfg->ofp, "done.  ");
	 else                 fprintf(cfg->ofp, "done.  ");
	 esl_stopwatch_Stop(w);
	 esl_stopwatch_Display(cfg->ofp, w, "CPU time: ");
       }
     }
   if(w != NULL) esl_stopwatch_Destroy(w);

   return eslOK;
 }

 /* parameterize()
  * Converts counts to probability parameters.
  */
 static int
 parameterize(const ESL_GETOPTS *go, const struct cfg_s *cfg, char *errbuf, int do_print, CM_t *cm, const Prior_t *prior, float msa_nseq)
 {
   int status; 
   ESL_STOPWATCH *w = NULL;

   if (cfg->be_verbose && do_print){
     w = esl_stopwatch_Create();
     esl_stopwatch_Start(w);
     fprintf(cfg->ofp, "%-40s ... ", "Converting counts to probabilities"); 
     fflush(cfg->ofp);
   }
   PriorifyCM(cm, prior); 

   if( esl_opt_IsOn(go, "--rsearch")) {
     rsearch_CMProbifyEmissions(cm, cfg->fullmat); /* use those probs to set CM probs from cts */
     /*debug_print_cm_params(cm);*/
   }

   if(! esl_opt_GetBoolean(go, "--nodetach")) /* Detach dual inserts where appropriate, if
					       * we get here we've already checked these states */
     {
       cm_find_and_detach_dual_inserts(cm, 
				       FALSE, /* Don't check states have 0 counts (they won't due to priors) */
				       TRUE); /* Detach the states by setting trans probs into them as 0.0   */
     }

  if(! esl_opt_GetBoolean(go, "--iins")) { 
    /* set all insert emission probabilities equal to the cm->null probabilities */ 
    if((status = flatten_insert_emissions(cm)) != eslOK) ESL_FAIL(status, errbuf, "flatten_insert_emissions() failed");
    /* Note: flatten_insert_emissions() is purposefully a static
     * function local to cmbuild.c b/c once CM files are calibrated no
     * other executable (i.e. cmsearch) should be able to modify the
     * scores of the CM, as that would invalidate the E-value stats */
  }

  CMRenormalize(cm);
  /* don't CMLogoddsify() here, that will come when we configure with cm_Configure() */

  if (cfg->be_verbose && do_print) { 
    fprintf(cfg->ofp, "done.  ");
    esl_stopwatch_Stop(w);
    esl_stopwatch_Display(cfg->ofp, w, "CPU time: ");
  }
  if(w != NULL) esl_stopwatch_Destroy(w);

  return eslOK;
}

/* configure_model()
 * Configure the model. This determines QDBs and W.
 * If niter is 1, we possibly output in verbose mode,
 * else we don't.
 */
static int
configure_model(const ESL_GETOPTS *go, const struct cfg_s *cfg, char *errbuf, CM_t *cm, int iter)
{
  int status; 
  ESL_STOPWATCH *w = NULL;
  int nstarts, nexits, nd;

  if (iter == 1 && cfg->be_verbose){
    w = esl_stopwatch_Create();
    esl_stopwatch_Start(w);
    fprintf(cfg->ofp, "%-40s ... ", "Configuring model"); 
    fflush(cfg->ofp);
  }

  /* potentially redefine pbegin, pend based on command line options */
  /* (defaults are DEFAULT_PBEGIN, DEFAULT_PEND (set in CreateCMShell()) */
  if(esl_opt_IsUsed(go, "--pbegin")) cm->pbegin = esl_opt_GetReal(go, "--pbegin"); 
  if(esl_opt_IsUsed(go, "--pend"))   cm->pend   = esl_opt_GetReal(go, "--pend"); 

  /* possibly overwrite local begin probs such that all begin points are equiprobable (--pebegin) */
  if(esl_opt_GetBoolean(go, "--pebegin")) {
    nstarts = 0;
    for (nd = 2; nd < cm->nodes; nd++) 
      if (cm->ndtype[nd] == MATP_nd || cm->ndtype[nd] == MATL_nd || cm->ndtype[nd] == MATR_nd || cm->ndtype[nd] == BIF_nd) 
	nstarts++;
    cm->pbegin = 1.- (1./(1+nstarts));
  }
  /* possibly overwrite cm->pend so that local end prob from all legal states is fixed,
   * this is strange in that cm->pend may be placed as a number greater than 1., this number
   * is then divided by nexits in ConfigLocalEnds() to get the prob for each v --> EL transition,
   * this is guaranteed by the way we calculate it to be < 1.,  it's the argument from --pfend */
  if(esl_opt_IsOn(go, "--pfend")) {
    nexits = 0;
    for (nd = 1; nd < cm->nodes; nd++) {
      if ((cm->ndtype[nd] == MATP_nd || cm->ndtype[nd] == MATL_nd ||
	   cm->ndtype[nd] == MATR_nd || cm->ndtype[nd] == BEGL_nd ||
	   cm->ndtype[nd] == BEGR_nd) && 
	  cm->ndtype[nd+1] != END_nd)
	nexits++;
    }
    cm->pend = nexits * esl_opt_GetReal(go, "--pfend");
  }

  /* we must calculate QDBs so we can write them to the CM file */
  cm->config_opts |= CM_CONFIG_QDB;   

  /* if --refine, we have to set additional flags and configuration options
   * before calling cm_Configure().
   */
  if(esl_opt_IsUsed(go, "--refine")) { 
    cm->tau = esl_opt_GetReal(go, "--tau");  /* this will be DEFAULT_TAU unless changed at command line */

    /* update cm->align->opts */
    if     (esl_opt_GetBoolean(go, "--gibbs"))     { cm->align_opts |= CM_ALIGN_SAMPLE; }
    else if(esl_opt_GetBoolean(go, "--cyk"))       { cm->align_opts |= CM_ALIGN_CYK;    }
    else                                           { cm->align_opts |= CM_ALIGN_OPTACC; }
    if     (  esl_opt_GetBoolean(go, "--sub"))     { cm->align_opts |= CM_ALIGN_SUB;    }
    else if(! esl_opt_GetBoolean(go, "--notrunc")) { cm->align_opts |= CM_ALIGN_TRUNC;  }

    if(esl_opt_GetBoolean(go, "--nonbanded"))   { 
      cm->align_opts |=  CM_ALIGN_SMALL; 
      cm->align_opts |=  CM_ALIGN_NONBANDED; 
      cm->align_opts |=  CM_ALIGN_CYK;
      cm->align_opts &= ~CM_ALIGN_OPTACC; /* turn optimal accuracy OFF */
    }
    else cm->align_opts  |= CM_ALIGN_HBANDED;
  
    if(esl_opt_GetBoolean(go, "--fins")) cm->align_opts  |= CM_ALIGN_FLUSHINSERTS;

    /* update cm->config_opts */
    if     (  esl_opt_GetBoolean(go, "--sub"))     { cm->config_opts |= CM_CONFIG_SUB; }
    else if(! esl_opt_GetBoolean(go, "--notrunc")) { cm->config_opts |= CM_CONFIG_TRUNC; }
    if(esl_opt_GetBoolean(go, "--nonbanded")) cm->config_opts |= CM_CONFIG_NONBANDEDMX;

    if(esl_opt_GetBoolean(go, "-l")) { 
      cm->config_opts |= CM_CONFIG_LOCAL;
      cm->config_opts |= CM_CONFIG_HMMLOCAL;
      cm->config_opts |= CM_CONFIG_HMMEL;
    }
  }

  /* finally, configure the model */
  if((status = cm_Configure(cm, errbuf, -1)) != eslOK) return status;

  if (iter == 1 && cfg->be_verbose) { 
    fprintf(cfg->ofp, "done.  ");
    esl_stopwatch_Stop(w);
    esl_stopwatch_Display(cfg->ofp, w, "CPU time: ");
  }

  if(w != NULL) esl_stopwatch_Destroy(w);

  return eslOK;
}


/* set_consensus()
 * Set CM consensus using cm->cmcons. We have to do this
 * after configuring the model because bit scores must
 * be valid.
 */
static int
set_consensus(const ESL_GETOPTS *go, const struct cfg_s *cfg, char *errbuf, CM_t *cm)
{
  int status = eslOK;
  ESL_STOPWATCH *w = NULL;

  if (cfg->be_verbose) {
    w = esl_stopwatch_Create();
    esl_stopwatch_Start(w);
    fprintf(cfg->ofp, "%-40s ... ", "Setting CM consensus");
    fflush(cfg->ofp);
  }

  if(! (cm->flags & CMH_BITS)) ESL_XFAIL(eslEINVAL, errbuf, "Trying to set cm->consensus before bit scores are valid");

  if ((status = cm_SetConsensus  (cm, cm->cmcons, NULL)) != eslOK) ESL_XFAIL(status, errbuf, "Failed to calculate consensus sequence");

  if(esl_opt_IsUsed(go, "--consrf")) {
    /* overwrite cm->rf with cm->cmcons->cseq */
    if(cm->rf == NULL || (! (cm->flags & CMH_RF))) ESL_XFAIL(status, errbuf, "Failed to overwrite RF with consensus (--consrf)");
    strcpy(cm->rf, cm->consensus);
  }
  
  if (cfg->be_verbose) { 
    fprintf(cfg->ofp, "done.  ");
    esl_stopwatch_Stop(w);
    esl_stopwatch_Display(cfg->ofp, w, "CPU time: ");
  }

  if(w != NULL) esl_stopwatch_Destroy(w);
  return eslOK;

 ERROR:
  if (cfg->be_verbose) { 
    fprintf(cfg->ofp, "FAILED.  ");
    esl_stopwatch_Stop(w);
    esl_stopwatch_Display(cfg->ofp, w, "CPU time: ");
  }
  if(w != NULL) esl_stopwatch_Destroy(w);
  return status;
}

/* build_and_calibrate_p7_filter()
 * Build and calibrate the additional p7 HMM filter (differs from the
 * ML p7 HMM filter which was built in configure_model()).  
 * If <use_mlp7_as_filter>, do just that. This will be true
 * if --p7ml was used OR if model has zero basepairs and 
 * --noh3pri was NOT used.
 */
static int
build_and_calibrate_p7_filter(const ESL_GETOPTS *go, const struct cfg_s *cfg, char *errbuf, ESL_MSA *msa, CM_t *cm, int use_mlp7_as_filter)
{
  int status; 
  CM_t    *acm = NULL; 
  P7_HMM *fhmm = NULL;
  int lmsvL, lvitL, lfwdL, gfwdL;
  int lmsvN, lvitN, lfwdN, gfwdN;
  double agfmu, agflambda;
  float lftailp, gftailp;
  int k, apos, cpos;
  ESL_MSA *amsa = NULL;
  double mlp7_re, fhmm_re;
  double neff;
  ESL_STOPWATCH *w = NULL;

  if (cfg->be_verbose){
    w = esl_stopwatch_Create();
    esl_stopwatch_Start(w);
    fprintf(cfg->ofp, "%-40s ... ", "Calibrating p7 HMM filter"); 
    fflush(cfg->ofp);
  }

  /* calibrate p7 HMM */

  /* Define relevant parameters: */
  /* first, set all to default */
  lmsvL = lvitL = 200;
  lfwdL = 100;
  gfwdL = ESL_MAX(100, 2.*cm->clen);
  lmsvN = esl_opt_GetInteger(go, "--EmN");
  lvitN = esl_opt_GetInteger(go, "--EvN");
  lfwdN = esl_opt_GetInteger(go, "--ElfN");
  gfwdN = esl_opt_GetInteger(go, "--EgfN");
  lftailp = esl_opt_GetReal(go, "--Elftp");
  gftailp = esl_opt_GetReal(go, "--Egftp");

  /* now, modify if nec based on command-line options */
  if(esl_opt_IsUsed(go, "--ElL")) { 
    lmsvL = lvitL = lfwdL = esl_opt_GetInteger(go, "--ElL");
  }
  else if(esl_opt_IsUsed(go, "--Elcmult")) { 
    lmsvL = lvitL = lfwdL = esl_opt_GetReal(go, "--Elcmult") * cm->clen;
  }

  if(esl_opt_IsUsed(go, "--EgL")) { 
    gfwdL = esl_opt_GetInteger(go, "--EgL");
  }
  else if(esl_opt_IsUsed(go, "--Egcmult")) { 
    gfwdL = esl_opt_GetReal(go, "--Egcmult") * cm->clen;
  }

  if(esl_opt_GetBoolean(go, "--Efitlam")) { 
    lmsvN = esl_opt_IsUsed(go, "--EmN") ? esl_opt_GetInteger(go, "--EmN") : 10000;
    lvitN = esl_opt_IsUsed(go, "--EvN") ? esl_opt_GetInteger(go, "--EvN") : 10000;
    lfwdN = esl_opt_IsUsed(go, "--ElfN") ? esl_opt_GetInteger(go, "--ElfN") : 10000;
    gfwdN = esl_opt_IsUsed(go, "--EgfN") ? esl_opt_GetInteger(go, "--EgfN") : 10000;
    lftailp = esl_opt_IsUsed(go, "--Elftp") ? esl_opt_GetReal(go, "--Elftp") : 0.01;
    gftailp = esl_opt_IsUsed(go, "--Egftp") ? esl_opt_GetReal(go, "--Egftp") : 0.01;
  }

  /* Build the HMM filter (cm->fp7) */
  if(use_mlp7_as_filter) { 
    /* use the ML p7 HMM as the HMM filter */
    fhmm = cm->mlp7;
  }
  else { 
    /* Default strategy: 
     * 
     * Build a p7 HMM <fhmm> with p7_builder with entropy weighting
     * and rel ent target of <x> from (--p7ere <x>). Then _overwrite_
     * it's emission probabilities with marginalized emission
     * probabilities from a temporary CM built such that it's ML p7
     * HMM has mean match state entropy the same as <fhmm>.
     *
     * The motivation for this is that rmark3 benchmarking (xref:
     * ~nawrockie/notebook/11_0226_inf_p7s_with_cp9_transitions/00LOG)
     * revealed that HMMs built with H3 transitions and emissions from
     * a marginalized CM are the best for filtering.
     * 
     * The --p7hemit option makes it so HMMER emissions are used instead
     * of the marginalized CM emissions.
     *
     * NOTE: We could avoid this if we had a way of using Infernal's
     * emission priors (there are different prior for base pairs and
     * singlets) in p7_Builder(), but that would require parsing the
     * secondary structure and getting an Infernal function into
     * hmmer). For now, we build a temporary CM and copy it's
     * emissions.
     *
     * First, annotate the msa with RF annotation corresponding to the
     * definition of match columns used by the CM using the cm->map.
     * This will guarantree that the HMM has the same number of match
     * columns as the CM, which is important because we copy
     * marginalized ml emissions from a CM onto the HMM. Note that we
     * also set cfg->fp7_bld->arch_strategy as p7_ARCH_HAND.
     */
    amsa = esl_msa_Clone(msa);
    /* if msa had bit score cutoffs, get rid of those, they pertain to the CM, not to the HMM */
    amsa->cutset[eslMSA_GA1] = amsa->cutset[eslMSA_GA2] = FALSE;
    amsa->cutset[eslMSA_TC1] = amsa->cutset[eslMSA_TC2] = FALSE;
    amsa->cutset[eslMSA_NC1] = amsa->cutset[eslMSA_NC2] = FALSE;
    if(amsa->rf != NULL) free(amsa->rf);
    ESL_ALLOC(amsa->rf, sizeof(char) * (amsa->alen+1));
    if(! (cm->flags & CMH_MAP)) { cm_Fail("Unable to create additional p7 HMM, CM has no map, this shouldn't happen"); }
    /* init to all inserts, then set match states based on cm->map */
    for (apos = 0; apos <  amsa->alen; apos++) amsa->rf[apos] = '.';
    for (cpos = 1; cpos <= cm->clen;   cpos++) amsa->rf[cm->map[cpos]-1] = 'x'; /* note off by one */
    cfg->fp7_bld->arch_strategy = p7_ARCH_HAND;
    
    if ((status = p7_Builder(cfg->fp7_bld, amsa, cfg->fp7_bg, &fhmm, 
			     /*opt_trarr=*/NULL, /*opt_gm=*/NULL, /*opt_om=*/NULL, /*opt_postmsa=*/NULL)) != eslOK)
      { strcpy(errbuf, cfg->fp7_bld->errbuf); return status; }

    /* remove the RF annotation, it only exists because we created amsa->rf above */
    if(fhmm->rf != NULL) { 
      free(fhmm->rf);
      fhmm->rf = NULL;
      fhmm->flags &= ~p7H_RF;
    }      
    if(cm->flags & CMH_RF && cm->rf != NULL) { /* copy CM's rf annotation to fhmm, remember they have same # consensus columns */
      ESL_ALLOC(fhmm->rf, sizeof(char) * (cm->clen+2));
      strcpy(fhmm->rf, cm->rf);
      fhmm->flags |= p7H_RF;
    }
    /* overwrite the HMM consensus structure annotation with the CM's it'll be in full WUSS format */
    if(! (fhmm->flags & p7H_CS)) { cm_Fail("additional p7 HMM unexpectedly does not have consensus structure annotation"); }
    fhmm->cs[0] = ' ';
    strcpy(fhmm->cs+1, cm->cmcons->cstr); /* careful: off-by-one */
    fhmm->cs[cm->clen+1] = '\0';

    esl_msa_Destroy(amsa); 

    if(! esl_opt_GetBoolean(go, "--p7hemit")) { 
      /* Overwrite the emission probabilities of the HMM with
       * emissions from a ML HMM built from a CM.  First, build the
       * CM, it will have the same HMM mean match state entropy as the
       * fhmm we just built.
       */
      if ((status =  build_model(go, cfg, errbuf, FALSE, msa, &acm, NULL, NULL)) != eslOK) return status;
      fhmm_re = p7_MeanMatchRelativeEntropy(fhmm, cfg->fp7_bg);
      
      status = cm_EntropyWeight(acm, cfg->pri, fhmm_re, esl_opt_GetReal(go, "--eminseq"), 
                                (esl_opt_IsUsed(go, "--emaxseq") ? esl_opt_GetReal(go, "--emaxseq") : (double) cm->nseq),
                                TRUE, &mlp7_re, &neff); /* TRUE says: pretend model is an HMM for entropy weighting */
      if      (status == eslEMEM) ESL_FAIL(status, errbuf, "memory allocation failed");
      else if (status != eslOK)   ESL_FAIL(status, errbuf, "internal failure in entropy weighting algorithm");
      acm->eff_nseq = neff;
      cm_Rescale(acm, acm->eff_nseq / (float) msa->nseq);
      if((status = parameterize   (go, cfg, errbuf, FALSE, acm, cfg->pri, msa->nseq)) != eslOK) return status;
      /* We have to configure the model to get cm->W, which gets 
       * copied to cm->mlp7->max_length. Alternatively we could 
       * use p7_Builder_MaxLength() but anecdotally that gives 
       * lengths >> W (more than 2*W commonly).
       * configure_model() will build the mlp7 HMM.
       */
      if((status = configure_model(go, cfg, errbuf, acm, 2)) != eslOK) return status;

      /* copy the ML p7 emission probs from the CM we just built */
      /* match emissions: copy, then normalize (norm should be unnec actually) */
      for (k = 1; k <= fhmm->M; k++) esl_vec_FCopy(acm->mlp7->mat[k], fhmm->abc->K, fhmm->mat[k]);
      for (k = 1; k <= fhmm->M; k++) esl_vec_FNorm(fhmm->mat[k], fhmm->abc->K);
      /* special case */
      esl_vec_FSet(fhmm->mat[0], fhmm->abc->K, 0.);
      fhmm->mat[0][0] = 1.0;
      
      /* insert emissions: copy, then normalize (norm should be unnec actually) */
      for (k = 0; k <= fhmm->M; k++) esl_vec_FCopy(acm->mlp7->ins[k], fhmm->abc->K, fhmm->ins[k]);
      for (k = 0; k <= fhmm->M; k++) esl_vec_FNorm(fhmm->ins[k], fhmm->abc->K);
      /* reset HMM composition */
      if ((status = p7_hmm_SetComposition(fhmm)) != eslOK) goto ERROR;
      fhmm->eff_nseq = acm->eff_nseq;

      FreeCM(acm);
    }
  }

  /* calibrate the HMM filter */
  if((status = cm_p7_Calibrate(fhmm, errbuf, 
			       lmsvL, lvitL, lfwdL, gfwdL,                 /* length of sequences to search for local (lL) and glocal (gL) modes */    
			       lmsvN, lvitN, lfwdN, gfwdN,                 /* number of seqs to search for each alg */
			       lftailp,                                    /* fraction of tail mass to fit for local Fwd */
			       gftailp,                                    /* fraction of tail mass to fit for glocal Fwd */
			       &agfmu, &agflambda))  
     != eslOK) ESL_FAIL(status, errbuf, "Error calibrating additional p7 HMM");

  if((status = cm_p7_hmm_SetConsensus(fhmm)) != eslOK) ESL_FAIL(status, errbuf, "Unable to set the HMM filter consensus annotation");
  if((status = cm_SetFilterHMM(cm, fhmm, agfmu, agflambda))       != eslOK) ESL_FAIL(status, errbuf, "Unable to set the HMM filter for the CM");
  if((status = p7_hmm_AppendComlog (cm->fp7, go->argc, go->argv)) != eslOK) ESL_FAIL(status, errbuf, "Failed to record command log for filter HMM");

  if (cfg->be_verbose) { 
    fprintf(cfg->ofp, "done.  ");
    esl_stopwatch_Stop(w);
    esl_stopwatch_Display(cfg->ofp, w, "CPU time: ");
  }
  if(w != NULL) esl_stopwatch_Destroy(w);

  return eslOK;

 ERROR: 
  ESL_FAIL(status, errbuf, "out of memory");
  return status; /* never reached */
}


/* set_target_relent()
 * Incept:    EPN, Tue Aug 17 09:14:15 2010
 *
 * Purpose:   Implements a length-dependent calculation of the target relative entropy
 *            per position, attempting to ensure that the information content of
 *            the model is high enough to find local alignments; but don't set it
 *            below a hard limit for RNA (DEFAULT_ETARGET).
 *            
 * Args:      clen - consensus length (2*MATP + MATL + MATR)
 *
 */
static double
set_target_relent(const ESL_GETOPTS *go, const ESL_ALPHABET *abc, int clen, int nbps)
{
  double etarget;
  double re_target;
  double esigma = esl_opt_GetReal(go, "--esigma"); /* default Infernal/HMMER3 sigma is 45.0 */

  if(esl_opt_IsOn(go, "--ere")) { 
    re_target = esl_opt_GetReal(go, "--ere");
  }
  else {
    if(abc->type != eslRNA) cm_Fail("ERROR, alphabet not RNA, user needs to specify target entropy with --ere");
    /* set target differently if we have 0 basepairs or not */
    re_target = (nbps > 0) ? DEFAULT_ETARGET : DEFAULT_ETARGET_HMMFILTER;
  }
  /* the defn of etarget below is identical to how hmmer3 does it in hmmer/src/p7_builder.c as of svn rev 3986 (04.16.12) */
  etarget = (esigma - eslCONST_LOG2R * log( 2.0 / ((double) clen * (double) (clen+1)))) / (double) clen; /* HMMER3.0 default, xref J5/36. */
  etarget = ESL_MAX(etarget, re_target);
  
  return etarget;
}

/* version_1p0_default_target_relent()
 * Incept:    EPN, Tue Jul 10 10:13:43 2007
 *            based on HMMER3's hmmbuild.c:default_target_relent()
 *            SRE, Fri May 25 15:14:16 2007 [Janelia]
 *
 * Purpose:   Calculate default target relative entropy using the 
 *            method in Infernal version 1.0 --> 1.0.2.
 *
 *            Implements a length-dependent calculation of the target relative entropy
 *            per position, attempting to ensure that the information content of
 *            the model is high enough to find local alignments; but don't set it
 *            below a hard alphabet-dependent limit (CM_ETARGET).
 *            notes.
 *            
 * Args:      clen - consensus length (2*MATP + MATL + MATR)
 *            eX - X parameter: minimum total rel entropy target
 *
 */
static double
version_1p0_default_target_relent(const ESL_ALPHABET *abc, int clen, double eX)
{
  double etarget;

  /* HMMER3 default eX = 6.0 as of Tue Jul 10 2007
   */
  etarget = 6.* (eX + log((double) ((clen * (clen+1)) / 2)) / log(2.))    / (double)(2*clen + 4);

  switch (abc->type) {
  case eslRNA:    if (etarget < DEFAULT_ETARGET)   etarget = DEFAULT_ETARGET;   break;
  default:        cm_Fail("ERROR in default_target_relent(), alphabet not RNA!\n");
  }
  return etarget;
}

/* set_msa_name() 
 * Make sure the alignment has a name; this name will
 * then be transferred to the model.
 * 
 * We can only do this for a single alignment in a file. For multi-MSA
 * files, each MSA is required to have a name already.
 *
 * Priority is:
 *      1. Use -n <name> if set, overriding any name the alignment might already have. 
 *      2. Use alignment's existing name, if non-NULL.
 *      3. Make a name, from alignment file name without path and without filename extension 
 *         (e.g. "/usr/foo/globins.slx" gets named "globins")
 * If none of these succeeds, return <eslEINVAL>.
 *         
 * If a multiple MSA database (e.g. Stockholm/Pfam), and we encounter
 * an MSA that doesn't already have a name, return <eslEINVAL> if nali > 1.
 * (We don't know we're in a multiple MSA database until we're on the second
 * alignment.)
 * 
 * If we're in MPI mode, we assume we're in a multiple MSA database,
 * even on the first alignment.
 * 
 * Because we can't tell whether we've got more than one
 * alignment 'til we're on the second one, these fatal errors
 * only happen after the first HMM has already been built.
 * Oh well.
 */
static int
set_msa_name(const ESL_GETOPTS *go, struct cfg_s *cfg, char *errbuf, ESL_MSA *msa)
{
  char *name = NULL;
  int   status;

  if (cfg->nali == 1)  /* first (only?) MSA in file: */
    {
      if(esl_opt_IsUsed(go, "-n")) 
	{  
	  if((status = esl_msa_SetName(msa, esl_opt_GetString(go, "-n"), -1)) != eslOK) return status;
	}
      else if (msa->name != NULL) 
	{ 
	  cfg->nnamed++;
	}
      else if (cfg->afp->bf->filename) 
	{ 
	  if ((status = esl_FileTail(cfg->afp->bf->filename, TRUE, &name)) != eslOK) return status; /* TRUE=nosuffix */	  
	  if ((status = esl_msa_SetName(msa, name, -1))                    != eslOK) return status;
	  free(name);
	}
      else ESL_FAIL(eslEINVAL, errbuf, "Failed to set model name: msa has no name, no msa filename, and no -n");
    }
  else 
    {
      if (esl_opt_IsUsed(go, "-n")) ESL_FAIL(eslEINVAL, errbuf, "Oops. Wait. You can't use -n with an alignment database.");
      else if (msa->name != NULL)   cfg->nnamed++;
      else                          ESL_FAIL(eslEINVAL, errbuf, "Oops. Wait. I need name annotation on each alignment in a multi MSA file; failed on #%d", cfg->nali);

      /* special kind of failure: the *first* alignment didn't have a name, and we used the filename to
       * construct one; now that we see a second alignment, we realize this was a boo-boo*/
      if (cfg->nnamed != cfg->nali) ESL_FAIL(eslEINVAL, errbuf, "Oops. Wait. I need name annotation on each alignment in a multi MSA file; first MSA didn't have one");
    }
  return eslOK;
}

/* Function: print_countvectors()
 * Date:     SRE, Tue May  7 16:21:10 2002 [St. Louis]
 *
 * Purpose:  Save emission count vectors to a file.
 *           Used to gather data for training Dirichlet priors.
 *
 * Args:     ofp    - open file to output count vectors to.
 *           cm     - a model containing counts (before probify'ing)
 *
 */
static int
print_countvectors(FILE *ofp, CM_t *cm)
{
  int   v,x;

  /* Print emission counts */
  for (v = 0; v < cm->M; v++) {
    if (cm->sttype[v] == MP_st || cm->sttype[v] == ML_st || cm->sttype[v] == MR_st) { 
      fprintf(ofp, "E\t%-7s ", UniqueStatetype(cm->stid[v]));
      if (cm->sttype[v] == MP_st) {
	for (x = 0; x < cm->abc->K*cm->abc->K; x++)
	  fprintf(ofp, "%8.3f ", cm->e[v][x]);
      } else {
	for (x = 0; x < cm->abc->K; x++)
	  fprintf(ofp, "%8.3f ", cm->e[v][x]);
      }
      fprintf(ofp, "\n");
    }
  }

  /* Print transition counts */
  for (v = 0; v < cm->M; v++) {
    if(cm->sttype[v] != B_st && cm->sttype[v] != E_st) {
      fprintf(ofp, "T\t%-7s : %-2d", UniqueStatetype(cm->stid[v]), cm->ndtype[(cm->ndidx[v] + 1)]);
      for (x = 0; x < cm->cnum[v]; x++) {
	fprintf(ofp, "%8.3f ", cm->t[v][x]);
      }
      fprintf(ofp, "\n");
    }
  }
  fprintf(ofp, "//\n");
  return eslOK;
}

/* EPN 08.18.05
 * model_trace_info_dump()
 * Function: model_trace_info_dump
 *
 * Purpose:  Given a trace from a sequence used to create the model, 
 *           print the subsequence length rooted at each start state.  
 *           The sequence positions in a Parsetree_t tr
 *           returned from Transmogrify refer to aligned positions.
 *           We want subsequence lengths that refer to unaligned lengths.
 * 
 * Args:    ofp      - filehandle to print to
 *          cm       - the CM
 *          tr       - the parsetree (trace)
 *          aseq     - the aligned sequence the trace corresponds to
 * Returns: (void) 
 */

void
model_trace_info_dump(FILE *ofp, CM_t *cm, Parsetree_t *tr, char *aseq)
{
  int status;
  int a, i, j, tpos, d, l, r;
  int *map;

  ESL_ALLOC(map, sizeof(int) * strlen(aseq));
  
  a=0;
  for (i = 0; i < strlen(aseq); i++)
    if (! esl_abc_CIsGap(cm->abc, aseq[i])) map[i] = a++;
    else map[i] = -1;

  for (tpos = 0; tpos < tr->n; tpos++)
    if(cm->sttype[tr->state[tpos]] == S_st)
      {
	l = tr->emitl[tpos]-1;
	r = tr->emitr[tpos]-1;
	i = map[l];
	j = map[r];
	/* tr->emitl[tpos]-1 might map to a gap (root node emits the gaps
	 * also). So we look for first residue that exists in the unaligned
	 * seq.  Then we do the same for j, looking backwards.
	 */ 
	while (i == -1)
	  i = map[++l];
	while (j == -1)
	  j = map[--r];

	d = j-i+1;
	/* assume ofp is open (probably not good) */
	fprintf(ofp, "state:%d d:%d\n", tr->state[tpos], d);
	/*fprintf(ofp, "state:%d d:%d i:%d j:%d emitl:%d emitr:%d\n", tr->state[tpos], d, i, j, tr->emitl[tpos], tr->emitr[tpos]);*/
      }
  free(map);

 ERROR:
  cm_Fail("Memory allocation error.");
}

/* convert_parsetrees_to_unaln_coords()
 *
 * Given a digitized MSA <msa> and parsetrees <tr> that correspond to 
 *  the ALIGNED coordinates in <msa>, modify tr[i]->emitl and tr[i]->emitr 
 * so they correspond with UNALIGNED coordinates. Written so we can call 
 * Parsetrees2Alignment() to make a  new msa, that will replace <msa> for 
 * training a CM.
 */
static int 
convert_parsetrees_to_unaln_coords(Parsetree_t **tr, ESL_MSA *msa)
{
  int status;
  int **map = NULL;
  int     i = 0;
  int     x = 0;
  int apos  = 1;
  int uapos = 1;
  /* contract check */
  if(! (msa->flags & eslMSA_DIGITAL)) cm_Fail("get_unaln_seqs_from_msa() msa is not digitized.\n");

  /* For each seq in the MSA, map the aligned sequences coords to 
   * the unaligned coords, we stay in digitized seq coords (1..alen)
   */
  ESL_ALLOC(map,   sizeof(int *)  * msa->nseq);
  for (i = 0; i < msa->nseq; i++) {
    ESL_ALLOC(map[i],   sizeof(int)  * (msa->alen+1));
    map[i][0] = -1; /* invalid */
    uapos = 1;
    for(apos = 1; apos <= msa->alen; apos++)
      if (!esl_abc_XIsGap(msa->abc, msa->ax[i][apos])) map[i][apos] = uapos++;
      else                                             map[i][apos] = -1;
  }
  for (i = 0; i < msa->nseq; i++) {
    /* tr[i] is in alignment coords, convert it to unaligned coords, */
    for(x = 0; x < tr[i]->n; x++) {
      if(tr[i]->emitl[x] != -1)  tr[i]->emitl[x] = map[i][tr[i]->emitl[x]];
      if(tr[i]->emitr[x] != -1)  tr[i]->emitr[x] = map[i][tr[i]->emitr[x]];
    }
  }
  for (i = 0; i < msa->nseq; i++) free(map[i]);
  free(map);

  return eslOK;

 ERROR:
  cm_Fail("memory allocation error.");
  return status; /* NEVERREACHED */
}

/* Function: MSADivide()
 * EPN, Wed Mar 21 17:26:39 2007
 * 
 * Purpose:  Given an MSA, divide it into multiple MSAs, each with
 *           a different cluster of the original sequences. Each
 *           MSA will be used to construct a separate CM.
 *
 *           Different modes:
 *           
 *        1. if(do_all): each seq is its own cluster, so
 *           the number of new MSAs is number of seqs in input 
 *           master MSA. 
 *
 *        2. if(do_mindiff): define clusters
 *           such that we maximize the number of clusters while
 *           satisfying: minimum fractional difference b/t any 
 *           2 seqs in different clusters >= 'mindiff'. 
 *           The contract states that mindiff > 0. in this case.
 *           
 *        3. if(do_nc).: define clusters 
 *           such that we have exactly 'target_nc' clusters by
 *           searching for the 'mindiff' that gives exactly
 *           'target_nc' clusters. (We guarantee we can do this
 *           by rounding 'diff' fractional difference values b/t
 *           seqs to nearest 0.001). 
 *
 *        *. (NOT YET IMPLEMENTED)
 *           if(do_pickone): in mode 2 or 3, we select a single
 *           sequence from each cluster to represent that cluster. 
 *           The sequence is chosen that has the minimum average
 *           fractional difference with all other seqs in the cluster.
 *           (NOT YET IMPLEMENTED)
 *
 * Args:    
 * ESL_MSA *mmsa         - the master MSA, we cluster the seqs in this guy
 *                        and build a new MSA from each cluster
 * int     do_all       - TRUE (mode 1): each seq is its own cluster
 * int     do_mindiff   - TRUE (mode 2): satisfy clusters are at least mindiff different
 * int     do_nc        - TRUE (mode 3): set mindiff such that we get excatly target_nc clusters
 * float   mindiff      - the minimum fractional difference allowed
 *                        between 2 seqs of different clusters
 *                        (0. indicates mode 3) 
 * int     target_nc    - number of clusters to define (0 indicates mode 2)
 * int     do_orig      - TRUE to include the master MSA as one of the new MSAs
 * int    *ret_num_msa  - number of MSAs in ret_MSA
 * ESL_MSA  ***ret_cmsa - new MSAs, one for each cluster
 * char     *errbuf     - buffer for error messages
 *           
 * Return: ret_cmsa (alloc'ed here) and ret_num_msa
 */
int 
MSADivide(ESL_MSA *mmsa, int do_all, int do_mindiff, int do_nc, float mindiff, int target_nc,
	  int do_orig, int *ret_num_msa, ESL_MSA ***ret_cmsa, char *errbuf)
{
  int   status;        /* Easel status code */
  ESL_MSA **cmsa = NULL;/* the new MSAs we're creating from clusters of seqs in mmsa */
  int   i;             /* counter over sequences */
  int   m;             /* counter over new MSAs */
  int   n;             /* counter over tree nodes */
  ESL_TREE    *T = NULL;/* the tree, created by Single-Linkage Clustering */
  ESL_DMATRIX *D = NULL;/* the distance matrix */
  double *diff = NULL; /* [0..T->N-2], diff[n]= min distance between any leaf in right and
		        * left subtree of node n of tree T */
  int     nc;          /* number of clusters/MSAs  */
  int    *clust = NULL;/* [0..T->N-1], cluster number (0..nc-1) this seq is in */
  int    *csize = NULL;/* [0..nc-1], size of each cluster */
  int   **useme = NULL;/* [0.m.nc-1][0.i.N] TRUE to use seq i in new MSA m, FALSE not to */
  int     best;        /* 'best' node, returned by select_node() */
  void   *tmp;
  char   *buffer = NULL;
  int     ndigits;

  /* Contract check */
  if((do_all + do_nc + do_mindiff) != 1) ESL_FAIL(eslEINCOMPAT, errbuf, "MSADivide() exactly 1 of do_all, do_nc, do_mindiff must be TRUE.");
  if( do_nc && target_nc == 0)           ESL_FAIL(eslEINCOMPAT, errbuf, "MSADivide() target_nc is 0 but do_nc is TRUE!");
  if( do_mindiff && mindiff <= 0.)       ESL_FAIL(eslEINCOMPAT, errbuf, "MSADivide() mindiff is <= 0. but do_mindiff is TRUE!");
  if( do_mindiff && target_nc != 0)      ESL_FAIL(eslEINCOMPAT, errbuf, "MSADivide() do_mindiff is TRUE, but target_nc != 0");
  /* mmsa must be digital */
  if(!(mmsa->flags & eslMSA_DIGITAL))                 ESL_FAIL(eslEINCOMPAT, errbuf, "MSADivide() MSA is not digital.");

  if(do_nc) mindiff = 0.;

  /* Mode 1: Each seq becomes own MSA. Easy. */
  if(do_all) {
    ESL_ALLOC(clust, sizeof(int) * (mmsa->nseq));
    ESL_ALLOC(csize, sizeof(int) * (mmsa->nseq));
    nc = 0;
    /* each seq is its own cluster */
    for(i = 0; i < mmsa->nseq; i++) {
      clust[i] = nc++;
      csize[i] = 1;
    }
    printf("# Alignment split into %d clusters; each comprised of exactly 1 sequence\n", nc);
    printf("#\n");
   }
  else { /* Mode 2 or Mode 3 */ 
    /* Create distance matrix and infer tree by single linkage clustering */
    if((status = esl_dst_XDiffMx(mmsa->abc, mmsa->ax, mmsa->nseq, &D)) != eslOK) ESL_FAIL(status, errbuf, "esl_dst_XDiffMx() error, status: %d", status);
    if((status = esl_tree_SingleLinkage(D, &T)) != eslOK)                        ESL_FAIL(status, errbuf, "esl_tree_SingleLinkage() error, status: %d", status);
    if((status = esl_tree_SetTaxaParents(T)) != eslOK)                           ESL_FAIL(status, errbuf, "esl_tree_SetTaxaParentse() error, status: %d", status);
    /*esl_tree_WriteNewick(cfg->ofp, T);*/
    if((status = esl_tree_Validate(T, errbuf) != eslOK)) return status;
    
    /* determine the diff values: 
     * (use: n_child > n, unless n's children are taxa)
     * diff[n] is minimum distance between any taxa (leaf) in left subtree of 
     * n to any taxa in right subtree of n. 
     *
     * EPN, Thu Jan 13 13:27:07 2011:
     * Technically, we don't have to do this, diff values are already
     * stored in T->ld and T->rd using the current esl_tree.c code, 
     * but previously (versions ->1.0.2) we had to calculate diff[] here.
     * I'm leaving it in the code because later code relies on it
     * (see note on rounding of diff values in "Mode 3" comment block below) 
     */
    ESL_ALLOC(diff,  (sizeof(double) * ESL_MAX(1, T->N - 1)));  /* one for each node, avoid 0 malloc */
    for (n = (T->N-2); n >= 0; n--) {
      diff[n]  = T->ld[n]; /* or we could set it to T->rd[n], they're identical */
      diff[n] *= 1000.; 
      diff[n]  = (float) ((int) diff[n]);
      diff[n] /= 1000.; 
      /*printf("diff[n:%d]: %f\n", n, diff[n]);*/
    }
    /*for (n = 0; n < (T->N-1); n++)
      printf("diff[n:%d]: %f\n", n, diff[n]);
      for (n = 0; n < (T->N-1); n++)
      printf("left[n:%d]: %d right[n:%d]: %d\n", n, T->left[n], n, T->right[n]);*/
    
    if(do_mindiff) { /* Mode 2 */
      /* Define clusters that are at least mindiff different
       * from each other. */
      if((status = select_node(T, diff, mindiff, &clust, &nc, &best, errbuf)) != eslOK) return status;
      printf("# Alignment split into %d clusters; each will be used to train a CM.\n", nc);
      printf("# Maximum identity b/t any 2 seqs in different clusters: %.2f\n", (1.-mindiff));
      printf("#\n");
    }
    else { /* Mode 3, do_nc == TRUE, mindiff was set to 0.0 above */
      /* Find the minimum fractional difference (mindiff) that 
       * gives exactly target_nc clusters, also define clusters
       * based on that mindiff, this is all done with find_mindiff(),
       * which does a binary search for mindiff, we're guaranteed to 
       * find exactly target_nc clusters b/c diff values are rounded
       * to nearest 0.001. */
      if(target_nc > (T->N)) target_nc = T->N; /* max num clusters is num seqs */
      if((status = find_mindiff(T, diff, target_nc, &clust, &nc, &mindiff, errbuf)) != eslOK) return status;
      printf("# Alignment split into %d clusters; each will be used to train a CM.\n", nc);
      printf("# Maximum identity b/t any 2 seqs in different clusters: %.2f\n", (1.-mindiff));
      printf("#\n");
    }
    /* Determine the size of each cluster */
    ESL_ALLOC(csize, (sizeof(int) * (nc)));
    esl_vec_ISet(csize, nc, 0);
    for(i = 0; i < mmsa->nseq; i++)
      csize[clust[i]]++;
    
    /*printf("Distance matrix:\n");
      esl_dmatrix_Dump(cfg->ofp, D, NULL, NULL);*/
  }
  
  /* Create one new MSA for each cluster,
   * if(do_orig): keep the original MSA as cmsa[nc] */
  if(do_orig) {
    ESL_ALLOC(cmsa, (sizeof(ESL_MSA *) * (nc+1))); 
    for(m = 0; m < nc; m++) cmsa[m] = NULL;
  }
  else {
    ESL_ALLOC(cmsa, (sizeof(ESL_MSA *) * (nc)));
    for(m = 0; m < nc; m++) cmsa[m] = NULL;
  }
  ESL_ALLOC(useme, (sizeof(int *) * (nc+1)));
  for(m = 0; m <= nc; m++) {
    ESL_ALLOC(useme[m], (sizeof(int)) * mmsa->nseq);
    if(m < nc) esl_vec_ISet(useme[m], mmsa->nseq, FALSE);
    else       esl_vec_ISet(useme[m], mmsa->nseq, TRUE); /* keep all seqs in cmsa[nc]*/
  }
  
  for(i = 0; i < mmsa->nseq; i++)
    if(clust[i] != -1) 
      useme[clust[i]][i] = TRUE;
  ESL_ALLOC(buffer, sizeof(char) * (IntMaxDigits() + 1));  /* IntMaxDigits() returns number of digits in INT_MAX */
  for(m = 0; m < nc; m++) {
    if((status = esl_msa_SequenceSubset(mmsa, useme[m], &(cmsa[m]))) != eslOK) ESL_FAIL(status, errbuf, "MSADivide(), esl_msa_SequenceSubset error, status: %d.", status);
    /* rename the MSA it by adding ".<m+1>" */
    if(cmsa[m]->name == NULL) ESL_FAIL(eslEINCONCEIVABLE, errbuf, "MSADivide(), an msa's name is NULL, shouldn't happen.");
    ndigits  = strlen(cmsa[m]->name);
    ndigits += sprintf(buffer, ".%d", (m+1));
    ESL_RALLOC(cmsa[m]->name, tmp, sizeof(char)*(ndigits+1));
    if ((status = esl_strcat(&cmsa[m]->name, -1, buffer, (ndigits+1))) != eslOK) goto ERROR;
    if ((status = esl_strchop(cmsa[m]->name, ndigits)) != eslOK) goto ERROR;
    free(useme[m]);
  }
  if(do_orig) {
    if((status = esl_msa_SequenceSubset(mmsa, useme[nc], &(cmsa[nc]))) != eslOK) ESL_FAIL(status, errbuf, "MSADivide(), esl_msa_SequenceSubset error, status: %d.", status);
  }
  free(useme[nc]);
  free(useme);
  
  if(do_orig) *ret_num_msa = nc+1;
  else        *ret_num_msa = nc;
  *ret_cmsa = cmsa;
  
  if(!do_all) { /* else we didn't allocate these structures */
    esl_tree_Destroy(T);
    esl_dmatrix_Destroy(D);
    free(diff);
    diff = NULL;
  }
  if(clust != NULL)  free(clust);
  if(csize != NULL)  free(csize);
  if(buffer!= NULL)  free(buffer);
  
  return eslOK;
  
 ERROR: 
  if(diff  != NULL) free(diff);
  if(clust != NULL) free(clust);
  if(csize != NULL) free(csize);
  if(buffer!= NULL) free(buffer);
  if(cmsa  != NULL) {
    for(m = 0; m < nc; m++)
      if(cmsa[m] != NULL) esl_msa_Destroy(cmsa[m]);
    free(cmsa);
  }
  return status;
}

/* Function: select_node()
 * EPN, Fri Mar 23 08:48:37 2007 
 * Adapted from SRE's select_node() in maketestset.c originally written
 * for the PROFMARK HMMER benchmark.
 * 
 * 
 * Purpose:  Define clusters of the taxa (seqs) in the tree such
 *           that minimum disparity b/t any 2 seqs in different 
 *           clusters is greater than <mindiff> and the number of
 *           clusters is maximized. <ret_best> is the index of the node
 *           of the tree under which the largest cluster belongs.
 *           <ret_nc> is the number of clusters after clustering, 
 *           <ret_clust> is an array [0..T->N-1] specifying which
 *           cluster each taxa belongs to.
 *           
 *           For high disparities, this cluster may contain all
 *           the sequences, and we'll return the root node (0).
 *
 * Args:    
 * ESL_TREE *T        - the tree
 * double   *diff     - [0..T->N-2]: for each node of the tree, the minimum
 *                      distance (sum of branch lengths) from any taxa (leaf)
 *                      in left subtree to any taxa in right subtree.
 * double    mindiff  - (see description above)
 * int     **ret_clust- [0..T->N-1] cluster number this seq is in, alloc'ed, filled here
 * int      *ret_nc   - number of clusters
 * int      *ret_best - RETURN: index of node of tree under which largest cluster belongs (see Purpose).
 * char     *errbuf   - buffer for error messages
 *
 * Returns: node index (as explained in Purpose)
 */
static int
select_node(ESL_TREE *T, double *diff, double mindiff, int **ret_clust, int *ret_nc, int *ret_best, char *errbuf)
{
  int status;     /* Easel status code */
  ESL_STACK *ns1; /* stack for traversing tree */
  ESL_STACK *ns2; /* another stack for traversing tree */
  int c;	  /* counter for clusters */
  int best;       /* index of current best node */
  int maxsize;    /* size of cluster for best node */
  int n, np;      /* counters over tree nodes */
  int *clust;     /* [1..T->N-1] cluster number this seq is in */

  /*printf("in selec_node mindiff: %f T->N: %d\n", mindiff, T->N);*/
  /* set tree cladesizes if not already set */
  if(T->cladesize == NULL) 
    if((status = esl_tree_SetCladesizes(T)) != eslOK) ESL_FAIL(status, errbuf, "select_node(), esl_tree_SetCladeSizes error, status: %d.", status);

  ESL_ALLOC(clust, (sizeof(int) * T->N));
  esl_vec_ISet(clust, T->N, 0);

  if((ns1 = esl_stack_ICreate()) == NULL) ESL_FAIL(status, errbuf, "select_node(), failed to create a stack, probably out of memory, status: %d.", status);
  if((ns2 = esl_stack_ICreate()) == NULL) ESL_FAIL(status, errbuf, "select_node(), failed to create a stack, probably out of memory, status: %d.", status);

  /* push root on stack to start */
  if((status = esl_stack_IPush(ns1, 0)) != eslOK) ESL_FAIL(status, errbuf, "select_node(), failed to push onto a stack, probably out of memory, status: %d.", status);	
  maxsize  = 0;
  best     = 0;
  c        = 0;
  while (esl_stack_IPop(ns1, &n) != eslEOD) {
    if ((n == 0 || diff[T->parent[n]] > mindiff) &&
	diff[n] <= mindiff) { /* we're at a cluster */
      if (T->cladesize[n] > maxsize) {
	maxsize = T->cladesize[n];
	best = n;
      }
      /* determine all taxa in the clade rooted at n*/
      esl_stack_IPush(ns2, n);	
      while (esl_stack_IPop(ns2, &np) != eslEOD) {
	/*printf("np: %d T->left[np]: %d\n", np, T->left[np]);*/
	if(T->left[np]  <= 0) clust[(-1*T->left[np])]  = c;
	else { if((status = esl_stack_IPush(ns2, T->left[np])) != eslOK) ESL_FAIL(status, errbuf, "select_node(), failed to push onto a stack, probably out of memory, status: %d.", status); }
	if(T->right[np] <= 0) clust[(-1*T->right[np])]  = c;
	else { if((status = esl_stack_IPush(ns2, T->right[np])) != eslOK) ESL_FAIL(status, errbuf, "select_node(), failed to push onto a stack, probably out of memory, status: %d.", status); }
      }
      c++;
    }
    else {		/* we're not a cluster, keep traversing */
      /*printf("n: %d T->left[n]: %d\n", n, T->left[n]);*/
      if(T->left[n]  <= 0) clust[(-1*T->left[n])]  = c++; /* single seq with its own cluster */
      else { if((status = esl_stack_IPush(ns1, T->left[n])) != eslOK) ESL_FAIL(status, errbuf, "select_node(), failed to push onto a stack, probably out of memory, status: %d.", status); }
      if(T->right[n] <= 0) clust[(-1*T->right[n])] = c++; /* single seq with its own cluster */
      else { if((status = esl_stack_IPush(ns1, T->right[n])) != eslOK) ESL_FAIL(status, errbuf, "select_node(), failed to push onto a stack, probably out of memory, status: %d.", status); }
    }
  }
  esl_stack_Destroy(ns1);
  esl_stack_Destroy(ns2);
  *ret_nc = c;
  *ret_clust = clust;
  *ret_best  = best;
  /*printf("nc: %d(%d) best: %d maxsize: %d nc: %d\n\n", *ret_nc, c, best, maxsize, c);
    for(n = 0; n < T->N; n++)
    printf("clust[%d]: %d\n", n, clust[n]);*/
  return eslOK;

 ERROR: 
  if(clust != NULL) free(clust);
  ESL_FAIL(status, errbuf, "select_node(), memory allocation error, status: %d.", status); 
}


/* Function: find_mindiff()
 * EPN, Fri Mar 23 18:59:42 2007
 * 
 * Purpose:  Given a tree resulting from single linkage clustering,
 *           find the min fractional difference (mindiff) that when used to
 *           define clusters (such that no seq in cluster A is less
 *           than mindiff different than any seq in cluster B), 
 *           gives >= target_nc.
 *
 * Args:    
 * ESL_TREE *T        - the tree
 * double   *diff     - [0..T->N-2]: for each node of the tree, the minimum
 *                      distance (sum of branch lengths) from any taxa (leaf)
 *                      in left subtree to any taxa in right subtree.
 * int      target_nc - number of clusters we want
 * int     **ret_clust- [0..T->N-1] cluster number this seq is in, alloc'ed, filled here
 * int      *ret_nc   - number of clusters
 * char     *errbuf   - buffer for error messages
 *
 * Returns: fractional difference (as explained in Purpose)
 */
static float
find_mindiff(ESL_TREE *T, double *diff, int target_nc, int **ret_clust, int *ret_nc, float *ret_mindiff, char *errbuf)
{
  int   status;
  float high       = 1.0;
  float low        = 0.0;
  int   high_nc    = 0;
  /*int   low_nc     = 0;*/
  float mindiff    = 0.5;
  int   curr_nc    = -1;
  int   curr_best  = -1;
  int   keep_going = TRUE;
  float thresh     = 0.001;
  int  *clust      = NULL;

  /* Contract check */
  if(target_nc > T->N) ESL_FAIL(eslEINCOMPAT, errbuf, "find_mindiff(), desired number of clusters is greater than number of seqs in the tree");

  while(keep_going) {
    if(clust != NULL) free(clust);
    if((status = select_node(T, diff, mindiff, &clust, &curr_nc, &curr_best, errbuf)) != eslOK) return status;
    if(curr_nc < target_nc) {
      high       = mindiff;
      high_nc    = curr_nc;
      mindiff   -= (mindiff - low) / 2.;
      if((fabs(high-0.) < thresh) && (fabs(low-0.) < thresh))  keep_going = FALSE; 
      /* stop, high and low have converged at 0. */
      /*printf("LOWER   nc: %d mindiff: %f low: %f high: %f\n", curr_nc, mindiff, low, high);*/
    }
    else {/* curr_nc >= target_nc */
      low        = mindiff;
      /*low_nc     = curr_nc;*/
      mindiff   += (high - mindiff) / 2.;
      if(fabs(high-low) < thresh)  keep_going = FALSE; /* stop, high and low have converged */
      /*printf("GREATER nc: %d mindiff: %f low: %f high: %f\n", curr_nc, mindiff, low, high);*/
    }
  }
  /* it's possible we can't reach our target, if so, set mindiff as minimum value that gives 
   * less than target_nc clusters. */
  if(curr_nc != target_nc) {
    /*printf("targ: %d curr: %d low: %d (%f) high: %d (%f)\n", target_nc, curr_nc, low_nc, low, high_nc, high);*/
    if(high_nc < target_nc) {
      mindiff = high;
      if((status = select_node(T, diff, mindiff, &clust, &curr_nc, &curr_best, errbuf)) != eslOK) return status;
    }
    else
      while(high_nc > target_nc) {
	high += thresh;
	if(high > 1.0)  ESL_FAIL(eslEINCONCEIVABLE, errbuf, "find_mindiff(), mindiff has risen above 1.0");
	mindiff = high;
	if((status = select_node(T, diff, mindiff, &clust, &curr_nc, &curr_best, errbuf)) != eslOK) return status;
	high_nc = curr_nc;
      }
  }
  /*printf("FINAL mindiff: %f\n", mindiff);  */
  *ret_nc    = curr_nc;
  *ret_clust = clust;
  *ret_mindiff = mindiff;

  return eslOK;
}

/* Function: flatten_insert_emissions()
 *
 * Purpose:  Set the insert emission *probabilities* of a CM to it's 
 *           null model probabilities. Subsequently in CMLogoddsify(),
 *           all insert emissions scores will become 0.0 bits.
 *           This option is called by default for all CMs unless --iins
 *           was enabled on the command line. It is impt that if we're
 *           going to zero insert scores, we do it within the CM file 
 *           (as opposed to previous versions of infernal which allowed us 
 *            to zero inserts with cmsearch, for example), because now we
 *           have E-values and if a Gumbel is fit to a CM with zeroed 
 *           inserts or with informative inserts, those insert scores should
 *           never change as long as that Gumbel is used.
 * 
 * Returns: eslOK on success.
 */
int
flatten_insert_emissions(CM_t *cm)
{
  int v;

  /* Contract check */
  if(cm->abc  == NULL) cm_Fail("flatten_insert_emissions(), cm->abc is NULL.\n");
  if(cm->null == NULL) cm_Fail("flatten_insert_emissions(), cm->null is NULL.\n");

  esl_vec_FNorm(cm->null, cm->abc->K);
  for (v = 0; v < cm->M; v++) {
    if(cm->sttype[v] == IL_st || cm->sttype[v] == IR_st) {
      esl_vec_FSet(cm->e[v], (cm->abc->K * cm->abc->K), 0.); /* zero them out */
      esl_vec_FCopy(cm->null, cm->abc->K, cm->e[v]); /* overwrite first cm->abc->K values (rest are irrelevant for non-MP states) with cm->null */
    }
  }
  return eslOK;
}

/* Function: print_refine_column_headings()
 * Date:     EPN, Fri Feb 29 10:36:03 2008
 *
 * Purpose:  Print column headings for tabular output of refine_msa() to 
 *           output file (stdout unless -o). 
 *
 * Returns:  eslOK on success
 */
static void
print_refine_column_headings(const ESL_GETOPTS *go, const struct cfg_s *cfg)
{
  fprintf(cfg->ofp, "#\n");
  fprintf(cfg->ofp, "# %-5s %-13s %10s\n", "iter",  "bit score sum", "fract diff");
  fprintf(cfg->ofp, "# %-5s %-13s %10s\n", "-----", "-------------", "----------");
  return;
}

/* Function: dump_emission_info()
 * Date:     EPN, Wed Jul  9 14:47:51 2008
 *
 * Purpose:  Dump information on the emissions (singlets and base pairs) in the model.
 *
 * Returns:  eslOK on success, eslEMEM and fills errbuf on memory allocation error
 */
static int
dump_emission_info(FILE *fp, CM_t *cm, char *errbuf)
{
  int status;
  int nd, v;
  int i = 0;
  int ab, a, b;
  float tsc, esc;
  float bpsc, lsc, rsc;
  float tlsc, trsc, tbpsc, tdiffsc;
  CMEmitMap_t *emap;
  float *lme = NULL;
  float *rme = NULL;

  ESL_ALLOC(lme, sizeof(float) * cm->abc->K);
  ESL_ALLOC(rme, sizeof(float) * cm->abc->K);

  emap = CreateEmitMap(cm);
  esc  = tsc  = 0.;
  tlsc = trsc = tbpsc = tdiffsc = 0.;

  fprintf(fp, "# %5s  %3s  %5s  %5s  %5s  %1s  %7s\n", "idx",   "L/R",   "v",     "nd",    "pos",   "a",  "sc");
  fprintf(fp, "# %5s  %3s  %5s  %5s  %5s  %1s  %7s\n", "-----", "---",   "-----", "-----", "-----", "-",  "-------");

  /* singlet section */
  for (v = 0; v < cm->M; v++) { 
    if(cm->stid[v] == MATL_ML) { 
      i++;
      nd = cm->ndidx[v];
      esc = 0.;
      for(a = 0; a < cm->abc->K; a++) { 
	esc += cm->e[v][a] * cm->esc[v][a];
      }
      a = esl_vec_FArgMax(cm->esc[v], cm->abc->K);
      fprintf(fp, "  %5d  %3s  %5d  %5d  %5d  %c  %7.3f\n", i, "L", v, nd, emap->lpos[nd], cm->abc->sym[a], esc);
      tsc += esc;
    }
    if(cm->stid[v] == MATR_MR) { 
      i++;
      nd = cm->ndidx[v];
      esc = 0.;
      for(a = 0; a < cm->abc->K; a++) { 
	esc += cm->e[v][a] * cm->esc[v][a];
      }
      a = esl_vec_FArgMax(cm->esc[v], cm->abc->K);
      fprintf(fp, "  %5d  %3s  %5d  %5d  %5d  %c  %7.3f\n", i, "R", v, nd, emap->rpos[nd], cm->abc->sym[a], esc);
      tsc += esc;
    }
  }
  fprintf(fp, "# %5s  %3s  %5s  %5s  %5s  %1s  %7s\n", "-----", "---",   "-----", "-----", "-----", "-",  "-------");
  fprintf(fp, "# total  %3s  %5s  %5s  %5s  %1s  %7.3f\n", "-",   "-",     "-",    "-",   "-",  tsc);
  fprintf(fp, "#\n");
  fprintf(fp, "//\n");
  fprintf(fp, "#\n");

  /* base pair section */
  fprintf(fp, "# %5s  %5s  %5s  %5s  %5s  %2s  %7s  %7s  %7s  %7s\n", "idx",   "v",     "nd",    "lpos", "rpos",   "ab", "bpsc",    "marglsc", "margrsc", "bpdiff");
  fprintf(fp, "# %5s  %5s  %5s  %5s  %5s  %2s  %7s  %7s  %7s  %7s\n", "-----", "-----", "-----", "-----", "-----", "--", "-------", "-------", "-------", "-------");

  i = 0;
  for (v = 0; v < cm->M; v++) { 
    if(cm->sttype[v] == MP_st) { 
      i++;
      nd = cm->ndidx[v];
      bpsc = lsc = rsc = 0.;
      esl_vec_FSet(lme, cm->abc->K, 0.);
      esl_vec_FSet(rme, cm->abc->K, 0.);
      for(a = 0; a < cm->abc->K; a++) { 
	for(b = 0; b < cm->abc->K; b++) { 
	  ab = (a * cm->abc->K) + b;
	  bpsc   += cm->e[v][ab] * cm->esc[v][ab];
	  lme[a] += cm->e[v][ab];
	  rme[b] += cm->e[v][ab];
	}
      }
      lsc = 0.;
      rsc = 0.;
      for(a = 0; a < cm->abc->K; a++) { 
	lsc += lme[a] * cm->lmesc[v][a];
	rsc += rme[a] * cm->rmesc[v][a];
      }

      ab = esl_vec_FArgMax(cm->esc[v], (cm->abc->K * cm->abc->K));
      a  = ab / cm->abc->K;
      b  = ab % cm->abc->K;
      fprintf(fp, "  %5d  %5d  %5d  %5d  %5d  %c%c  %7.3f  %7.3f  %7.3f  %7.3f\n", i, v, nd, emap->lpos[nd], emap->rpos[nd], cm->abc->sym[a], cm->abc->sym[b], 
	      bpsc, lsc, rsc, (bpsc - (lsc+rsc)));
      tlsc += lsc;
      trsc += rsc;
      tbpsc += bpsc;
      tdiffsc += bpsc - (lsc + rsc);
    }
  }
  fprintf(fp, "# %5s  %5s  %5s  %5s  %5s  %2s  %7s  %7s  %7s  %7s\n", "-----", "-----", "-----", "-----", "-----", "--", "-------", "-------", "-------", "-------");
  fprintf(fp, "# total  %5s  %5s  %5s  %5s  %2s  %7.3f  %7.3f  %7.3f  %7.3f\n", "-", "-", "-", "-", "-", tbpsc, tlsc, trsc, tdiffsc);
      
  FreeEmitMap(emap);
  if(lme != NULL) free(lme);
  if(rme != NULL) free(rme);
  return eslOK;

 ERROR:
  ESL_FAIL(status, errbuf, "out of memory when trying to output emission information");
  return status; /* NEVER REACHED */
}


/* Function: p7_prior_Read()
 * Incept:   EPN, Tue Nov 16 13:44:35 2010
 *
 * Purpose:  Input a p7 prior from an open stream
 *           (probably an open file).
 * 
 * Returns:  A prior <pri>. NULL if an error occurs.
 */
P7_PRIOR *
p7_prior_Read(FILE *fp) 
{
  P7_PRIOR *pri = NULL;
  int        status;
  ESL_FILEPARSER *efp = NULL;

  ESL_ALLOC(pri, sizeof(P7_PRIOR));
  pri->tm = pri->ti = pri->td = pri->em = pri->ei = NULL;

  if ((efp = esl_fileparser_Create(fp)) == NULL) goto ERROR;
  esl_fileparser_SetCommentChar(efp, '#');

  /* Transition section: 3 sets of transitions out of match, out of insert, and out of delete */
  if (esl_mixdchlet_Read(efp, &(pri->tm)) != eslOK) goto ERROR;
  if (esl_mixdchlet_Read(efp, &(pri->ti)) != eslOK) goto ERROR;
  if (esl_mixdchlet_Read(efp, &(pri->td)) != eslOK) goto ERROR;

  /* Emission section: match emissions, then insert emissions */
  if (esl_mixdchlet_Read(efp, &(pri->em)) != eslOK) goto ERROR;
  if (esl_mixdchlet_Read(efp, &(pri->ei)) != eslOK) goto ERROR;

  esl_fileparser_Destroy(efp);

  return pri;
  
 ERROR: 
  if(efp != NULL) esl_fileparser_Destroy(efp);
  if(pri != NULL) p7_prior_Destroy(pri);
  return NULL;
}


/* Function:  cm_p7_prior_CreateNucleic()
 * Incept:    EPN, Thu Mar 10 14:08:25 2011
 *
 * Purpose:   Creates the default Infernal mixture Dirichlet prior 
 *            for p7 HMMs for RNA.
 *
 *            The transition priors (match, insert, delete) are all
 *            single Dirichlets, originally trained by Travis
 *            Wheeler. And, at the time of writing, are the same
 *            default transitions used by HMMER for DNA/RNA HMMs.
 *
 *            The match emission priors were trained on Rfam.
 *            This is the 'ss1' prior described in 
 *            ~nawrockie/notebook/10_1116_hmmer_dinuc_priors/00LOG.
 *            These are very nearly identical to the defaults used 
 *            by HMMER, but in HMMER they've been rounded.
 *
 *            The insert emission prior is flat, plus-1.
 *
 * Returns:   a pointer to the new <P7_PRIOR> structure.
 */
P7_PRIOR *cm_p7_prior_CreateNucleic(void)
{
  int status;
  P7_PRIOR *pri = NULL;
  int q;

  int num_comp = 4;

  static double defmq[5] = { 0.079226, 0.259549, 0.241578, 0.419647 };
  static double defm[4][4] = {
    { 1.294511, 0.400028, 6.579555, 0.509916}, 
    { 0.090031, 0.028634, 0.086396, 0.041186},
    { 0.158085, 0.448297, 0.114815, 0.394151},
    { 1.740028, 1.487773, 1.565443, 1.947555}
  };

  ESL_ALLOC(pri, sizeof(P7_PRIOR));
  pri->tm = pri->ti = pri->td = pri->em = pri->ei = NULL;

  pri->tm = esl_mixdchlet_Create(1, 3);  // match transitions; single component; 3 params
  pri->ti = esl_mixdchlet_Create(1, 2);  // insert transitions; single component; 2 params
  pri->td = esl_mixdchlet_Create(1, 2);  // delete transitions; single component; 2 params
  pri->em = esl_mixdchlet_Create(num_comp, 4); // match emissions; X component; 4 params
  pri->ei = esl_mixdchlet_Create(1, 4); // insert emissions; single component; 4 params

  if (pri->tm == NULL || pri->ti == NULL || pri->td == NULL || pri->em == NULL || pri->ei == NULL) goto ERROR;

  /* Transition priors: taken from hmmer's p7_prior.c::p7_prior_CreateNucleic() */
  /* Roughly, learned from rmark benchmark - hand-beautified (trimming overspecified significant digits)
   */
  pri->tm->q[0]       = 1.0;
  pri->tm->alpha[0][0] = 2.0; // TMM
  pri->tm->alpha[0][1] = 0.1; // TMI
  pri->tm->alpha[0][2] = 0.1; // TMD

  pri->ti->q[0]       = 1.0;
  pri->ti->alpha[0][0] = 0.06; // TIM
  pri->ti->alpha[0][1] = 0.2; // TII

  pri->td->q[0]       = 1.0;
  pri->td->alpha[0][0] = 0.1; // TDM
  pri->td->alpha[0][1] = 0.2; // TDD

  /* Match emission priors  */
  for (q = 0; q < num_comp; q++)
    {
      pri->em->q[q] = defmq[q];
      esl_vec_DCopy(defm[q], 4, pri->em->alpha[q]);
    }

  /* Insert emission priors. */
  pri->ei->q[0] = 1.0;
  esl_vec_DSet(pri->ei->alpha[0], 4, 1.0);

  return pri;

 ERROR:
  if (pri != NULL) p7_prior_Destroy(pri);
  return NULL;
}

/* Function: dump_cm_occupancy_values()
 * Date:     EPN, Tue Jul 17 19:53:06 2018 [Benasque]
 *
 * Purpose: Calculate and dump CM occupancy values, the expected
 *          number of times each CM state is entered.
 *
 * Returns: void
 */
static void
dump_cm_occupancy_values(FILE *fp, CM_t *cm)
{
  double *psi; /* expected num times each state visited in HMM*/
  int     v;

  psi = cm_ExpectedStateOccupancy(cm);

  fprintf(fp, "# model_name: %s\n", cm->name);
  fprintf(fp, "# number_of_states: %d\n", cm->M);
  fprintf(fp, "# columns: <state_idx> <state_expected_occupancy>\n");
  for(v = 0; v < cm->M; v++) { 
    fprintf(fp, "%d %.5f\n", v, psi[v]);
  }
  fprintf(fp, "//\n");

  free(psi);

  return;
}

/* Function: dump_cp9_occupancy_values()
 * Date:     EPN, Tue Jul 17 19:22:57 2018 [Benasque]
 *
 * Purpose: Calculate and dump ML CP9 HMM occupancy values, the
 *          expected number of times each state is entered.
 *
 * Returns: void
 */
static void
dump_cp9_occupancy_values(FILE *fp, char *name, CP9_t *cp9)
{
  int        k;
  double   **phi;     /* expected num times each state visited in HMM*/

  fill_phi_cp9(cp9, &phi, 1, FALSE);

  fprintf(fp, "# model_name: %s\n", name);
  fprintf(fp, "# number_of_nodes: %d\n", cp9->M);
  fprintf(fp, "# columns: <node_idx> <expected_occupancy_match> <expected_occupancy_insert> <expected_occupancy_delete>\n");
  for(k = 0; k <= cp9->M; k++) { 
    fprintf(fp, "%d %.5f %.5f %.5f\n", k, phi[k][HMMMATCH], phi[k][HMMINSERT], phi[k][HMMDELETE]);
  }
  fprintf(fp, "//\n");

  for(k = 0; k <= cp9->M; k++) free(phi[k]);
  free(phi);

  return;
}

/* Function: dump_fp7_occupancy_values()
 * Date:     EPN, Tue Jul 17 19:22:57 2018 [Benasque]
 *
 * Purpose: Calculate and dump filter P7 HMM occupancy values, the
 *          expected number of times each CM state is entered.
 *
 * Returns: void
 */
static void
dump_fp7_occupancy_values(FILE *fp, char *name, P7_HMM *p7)
{
  int       status;
  int        k;
  float     *mocc = NULL;
  float     *iocc = NULL;

  ESL_ALLOC(mocc, sizeof(float) * (p7->M+1));
  ESL_ALLOC(iocc, sizeof(float) * (p7->M+1));

  if (p7_hmm_CalculateOccupancy(p7, mocc, iocc) != eslOK) cm_Fail("Error in p7_hmm_CalculateOccupancy()");

  fprintf(fp, "# model_name: %s\n", name);
  fprintf(fp, "# number_of_nodes: %d\n", p7->M);
  fprintf(fp, "# columns: <node_idx> <expected_occupancy_match> <expected_occupancy_insert> <expected_occupancy_delete>\n");
  for(k = 0; k <= p7->M; k++) { 
    fprintf(fp, "%d %.5f %.5f %.5f\n", k, mocc[k], iocc[k], 1. - mocc[k]);
  }
  fprintf(fp, "//\n");

  free(mocc);
  free(iocc);

  return;
  
 ERROR:
  cm_Fail("memory allocation error.");
  return; /* NEVERREACHED */
}

/* Function: determine_pretend_cm_is_hmm()
 * Date:     EPN, Thu Nov  3 15:23:27 2022
 *
 * Purpose: Determine if we are going to pretend the CM 
 *          is an HMM for parameterization purposes.
 *
 * Returns: TRUE or FALSE
 */
static int
determine_pretend_cm_is_hmm(const ESL_GETOPTS *go, CM_t *cm)
{
  int pretend_cm_is_hmm;

  if((CMCountNodetype(cm, MATP_nd) == 0)     && 
     (! esl_opt_GetBoolean(go, "--v1p0"))    && 
     (! esl_opt_GetBoolean(go, "--p56"))     && 
     (! esl_opt_GetBoolean(go, "--noh3pri")) && 
     (! esl_opt_IsUsed    (go, "--prior"))) { 
    pretend_cm_is_hmm = TRUE;
  }
  else { 
    pretend_cm_is_hmm = FALSE;
  }

  return pretend_cm_is_hmm;
}<|MERGE_RESOLUTION|>--- conflicted
+++ resolved
@@ -50,17 +50,12 @@
   { "--fast",      eslARG_NONE,"default",   NULL, NULL,      CONOPTS,      NULL,         NULL, "assign cols w/ >= symfrac residues as consensus",                2 },
   { "--hand",      eslARG_NONE,    FALSE,   NULL, NULL,      CONOPTS,      NULL,         NULL, "use reference coordinate annotation to specify consensus",       2 },
   { "--symfrac",   eslARG_REAL,    "0.5",   NULL, "0<=x<=1",    NULL,      NULL,         NULL, "fraction of non-gaps to require in a consensus column [0..1]",   2 },
-<<<<<<< HEAD
-  { "--noss",      eslARG_NONE,    FALSE,   NULL, NULL,         NULL,      NULL,         NULL, "ignore secondary structure annotation in input alignment",       2 },
-  { "--rsearch",   eslARG_INFILE,  NULL,    NULL, NULL,      CONOPTS,      NULL,      "--p56", "use RSEARCH parameterization with RIBOSUM matrix file <f>",      2 }, 
-  { "--consrf",    eslARG_NONE,    FALSE,   NULL, NULL,         NULL,  "--hand",         NULL, "with --hand, rewrite RF line with consensus sequence",           2 },
-=======
   { "--fragthresh",eslARG_REAL,    "0.5",   NULL, "0<=x<=1",FRAGOPTS,      NULL,         NULL, "if aligned seq spans <= x*alen, tag seq as a fragment",          2 },
   { "--fragnrfpos", eslARG_INT,    NULL,    NULL, "n>=0",   FRAGOPTS,  "--hand",         NULL, "w/--hand, seqs w/ > <n> 5' or 3' consensus gaps are fragments",  2 },
   { "--fraggiven", eslARG_NONE,    FALSE,   NULL,  NULL,    FRAGOPTS,      NULL,         NULL, "use fragment info, if any, in input MSA, don't infer frags",     2 },
   { "--noss",      eslARG_NONE,    FALSE,   NULL,  NULL,        NULL,      NULL,         NULL, "ignore secondary structure annotation in input alignment",       2 },
   { "--rsearch", eslARG_INFILE,     NULL,    NULL, NULL,     CONOPTS,      NULL,      "--p56", "use RSEARCH parameterization with RIBOSUM matrix file <f>",      2 }, 
->>>>>>> d36cb62f
+  { "--consrf",    eslARG_NONE,    FALSE,   NULL, NULL,         NULL,  "--hand",         NULL, "with --hand, rewrite RF line with consensus sequence",           2 },
 
   /* Other model construction options */
   /* name          type            default  env  range       toggles       reqs        incomp  help  docgroup*/
