--- conflicted
+++ resolved
@@ -157,28 +157,6 @@
 AC_SUBST(EASEL_VERSION)
 AC_SUBST(EASEL_URL)
 
-<<<<<<< HEAD
-
-AC_DEFINE_UNQUOTED(INFERNAL_DATE,      "$INFERNAL_DATE")
-AC_DEFINE_UNQUOTED(INFERNAL_COPYRIGHT, "$INFERNAL_COPYRIGHT")
-AC_DEFINE_UNQUOTED(INFERNAL_LICENSE,   "$INFERNAL_LICENSE")
-AC_DEFINE_UNQUOTED(INFERNAL_VERSION,   "$INFERNAL_VERSION")
-AC_DEFINE_UNQUOTED(INFERNAL_URL,       "$INFERNAL_URL")
-
-AC_DEFINE_UNQUOTED(HMMER_DATE,      "$HMMER_DATE")
-AC_DEFINE_UNQUOTED(HMMER_COPYRIGHT, "$HMMER_COPYRIGHT")
-AC_DEFINE_UNQUOTED(HMMER_LICENSE,   "$HMMER_LICENSE")
-AC_DEFINE_UNQUOTED(HMMER_VERSION,   "$HMMER_VERSION")
-AC_DEFINE_UNQUOTED(HMMER_URL,       "$HMMER_URL")
-
-AC_DEFINE_UNQUOTED(EASEL_DATE,      "$EASEL_DATE")
-AC_DEFINE_UNQUOTED(EASEL_COPYRIGHT, "$EASEL_COPYRIGHT")
-AC_DEFINE_UNQUOTED(EASEL_LICENSE,   "$EASEL_LICENSE")
-AC_DEFINE_UNQUOTED(EASEL_VERSION,   "$EASEL_VERSION")
-
-AC_DEFINE(eslLIBRARY)
-=======
-# Preprocessor symbols (replace #undefs in hmmer/src/p7_config.h and src/config.h)
 AC_DEFINE_UNQUOTED(INFERNAL_DATE,      "$INFERNAL_DATE",      [Release date])
 AC_DEFINE_UNQUOTED(INFERNAL_COPYRIGHT, "$INFERNAL_COPYRIGHT", [Brief copyright statement])
 AC_DEFINE_UNQUOTED(INFERNAL_LICENSE,   "$INFERNAL_LICENSE",   [Brief license statement])
@@ -195,8 +173,6 @@
 AC_DEFINE_UNQUOTED(EASEL_COPYRIGHT, "$EASEL_COPYRIGHT", [Easel copyright])
 AC_DEFINE_UNQUOTED(EASEL_LICENSE,   "$EASEL_LICENSE",   [Easel license])
 AC_DEFINE_UNQUOTED(EASEL_VERSION,   "$EASEL_VERSION",   [Easel version])
->>>>>>> c66deb66
-
 
 # Figure out what host we're compiling on.
 # Three GNU scripts must be included in the distro: 
@@ -230,41 +206,18 @@
   enable_debugging=no)
 
 case $enable_debugging in
-<<<<<<< HEAD
-   yes)  AC_DEFINE(eslDEBUGLEVEL, 1);;
-     1)  AC_DEFINE(eslDEBUGLEVEL, 1);;
-     2)  AC_DEFINE(eslDEBUGLEVEL, 2);;
-     3)  AC_DEFINE(eslDEBUGLEVEL, 3);;
-    no)  AC_DEFINE(eslDEBUGLEVEL, 0);;
-     *)  AC_MSG_ERROR([Unknown argument to --enable-debugging: $enable_debugging]);;
-esac
-
-
-AC_ARG_ENABLE(gcov,    [AS_HELP_STRING([--enable-gcov],    [compile for code coverage testing])],        enable_gcov=$enableval,    enable_gcov=no)
-AC_ARG_ENABLE(gprof,   [AS_HELP_STRING([--enable-gprof],   [compile for gcc code profiling])],           enable_gprof=$enableval,   enable_gprof=no)
-=======
    yes)  AC_DEFINE(eslDEBUGLEVEL, 1, [debugging on (low verbosity)]);;
-     1)  AC_DEFINE(eslDEBUGLEVEL, 1, [debugging on (low verbosty)]);;
+     1)  AC_DEFINE(eslDEBUGLEVEL, 1, [debugging on (low verbosity)]);;
      2)  AC_DEFINE(eslDEBUGLEVEL, 2, [debugging on (moderate verbosity)]);;
      3)  AC_DEFINE(eslDEBUGLEVEL, 3, [debugging on (high verbosity)]);;
     no)  AC_DEFINE(eslDEBUGLEVEL, 0, [debugging off]);;
      *)  AC_MSG_ERROR([Unknown argument to --enable-debugging: $enable_debugging]);;
 esac
 
-# --enable-gcov      - compile for code coverage testing
-#
-# Replaces CC with "gcc" and CFLAGS with "-g -Wall -fprofile-arcs -ftest-coverage".
-# Running programs (notably the test suite) will then generate .gcda files,
-# which the gcov tool can read.
-#
-AC_ARG_ENABLE(gcov,[AS_HELP_STRING([--enable-gcov],[compile for code coverage testing])], ok=$enableval, ok=no)
-if test "$ok" = "yes"; then
-  AC_MSG_NOTICE([Compiling with gcov instrumentation.])
-  CC="gcc"
-  CFLAGS="-g -Wall -fprofile-arcs -ftest-coverage"
-  sre_cflags_env_set=yes
-fi
->>>>>>> c66deb66
+
+
+AC_ARG_ENABLE(gcov,    [AS_HELP_STRING([--enable-gcov],    [compile for code coverage testing])],        enable_gcov=$enableval,    enable_gcov=no)
+AC_ARG_ENABLE(gprof,   [AS_HELP_STRING([--enable-gprof],   [compile for gcc code profiling])],           enable_gprof=$enableval,   enable_gprof=no)
 
 AC_ARG_ENABLE(sse,     [AS_HELP_STRING([--enable-sse],     [enable our SSE vector code])],               enable_sse=$enableval,     enable_sse=check)
 AC_ARG_ENABLE(vmx,     [AS_HELP_STRING([--enable-vmx],     [enable our Altivec/VMX vector code])],       enable_vmx=$enableval,     enable_vmx=check)
@@ -277,71 +230,17 @@
 fi
 
 
-
-<<<<<<< HEAD
-=======
-# --enable-threads      Enable POSIX multithreading
-#
-# Uses ACX_PTHREAD macro from the GNU macro archive.
-# Back to my code to finish enabling pthreads...
-# Define these preprocessor variables:
-#     HMMER_THREADS
-#     HAVE_PTHREAD_SETCONCURRENCY
-#     HAVE_PTHREAD_ATTR_SETSCOPE
-#
-AC_ARG_ENABLE([threads],
-              [AS_HELP_STRING([--enable-threads],
-                 [enable POSIX multithreading support (default is check)])],
-	      [],
-              [enable_threads=check])
-
-case $enable_threads in 
-   yes)   check_threads=yes
-          ;;
-   no)    check_threads=no
-          ;;
-   check) check_threads=yes
-          ;;
-   *)     check_threads=no
-          AC_MSG_NOTICE([Ignoring unknown argument to --enable-threads: $enable_threads])
-          ;;
-esac
- 
-AS_IF([test "x$check_threads" != xno],
-      [ACX_PTHREAD([AC_DEFINE(HMMER_THREADS, 1, [Use POSIX threads])
-                    AC_DEFINE(HAVE_PTHREAD,  1  [Use POSIX threads])
-                    AC_SUBST(PTHREAD_LIBS)
-                    AC_SUBST(PTHREAD_CFLAGS)],
-                   [if test "x$enable_threads" != xcheck; then
-                      AC_MSG_FAILURE([POSIX multithreading failed])
-                    fi])])
-
-# end of optionally configured features
->>>>>>> c66deb66
 ################################################################
 # 5. Checks for programs, including ${CC} and ${CFLAGS}.
 ################################################################
 
 AC_PROG_CC
-<<<<<<< HEAD
-=======
-AC_PROG_INSTALL
-# MPI :  set @CC@ to mpicc, sets @MPILIBS@, defines HAVE_MPI. 
-if test "$enable_mpi" = "yes"; then
-   ACX_MPI([AC_DEFINE(HAVE_MPI, 1, [Use MPI])
-            AC_SUBST([MPI_UTESTS], ["mpi_utest"])
-            AC_SUBST([MPI_BENCHMARKS], ["mpi_benchmark"])],
-           AC_MSG_ERROR([MPI library not found for --enable-mpi]))
-   CC=$MPICC
-fi
->>>>>>> c66deb66
 AC_PROG_CPP
 AC_PROG_INSTALL
 AC_PROG_RANLIB
 AC_PATH_PROG([AR], [ar], [:], [$PATH:/usr/ccs/bin:/usr/xpg4/bin])
 AC_PROG_LN_S
 
-<<<<<<< HEAD
 # AC_PROG_CC_STDC wants to append -c99 to icc; icc doesn't like this.
 if test "$ax_cv_c_compiler_vendor" != "intel"; then
   AC_PROG_CC_STDC
@@ -353,45 +252,12 @@
 if test "$enable_gcov" = "yes"; then
    if test "$esl_cflags_env_set" = "yes"; then 
      AC_MSG_ERROR([--enable-gcov overrides CFLAGS, so don't set CFLAGS])
-=======
-
-# If the base $CFLAGS isn't already set, select what it should be.
-# We've used AX_CC_MAXOPT in the past (from FFTW), but it's
-# superaggressive and problematic in many respects. Use -O3 instead.
-#
-if test "$enable_debugging" != "no"; then
-   AC_DEFINE(p7_DEBUGGING,  1, [Debugging mode on])
-   if test "$GCC" = "yes" && test "$sre_cflags_env_set" = "no"; then
-      CFLAGS="-g -Wall"
-   fi
-else
-   if test "$sre_cflags_env_set" = "no"; then
-      CFLAGS="-O3"	
-   fi
-fi
-
-
-# Figure out how to generate PIC code for shared libraries
-# This sets @PIC_FLAGS@ output variable for Easel.
-ESL_PIC_FLAGS
-
-
-# Set up the SSE_CFLAGS, AVX_CFLAGS, AVX512_CFLAGS, and ARM_CFLAGS 
-# fields that Easel now expects 
-if test "$enable_sse" = "yes" || test "$enable_sse" = "check"; then
-   if test "x$SSE_CFLAGS" = x; then
-     case $ax_cv_c_compiler_vendor in
-       gnu)   AX_CHECK_COMPILER_FLAGS(-msse2,[SSE_CFLAGS="-msse2"],[]);;
-       *)     ;;
-     esac   
->>>>>>> c66deb66
    fi
    CFLAGS="-g -Wall -fprofile-arcs -ftest-coverage"
 elif test "$enable_gprof" = "yes"; then
    if test "$esl_cflags_env_set" = "yes"; then 
      AC_MSG_ERROR([--enable-gprof overrides CFLAGS, so don't set CFLAGS])
    fi
-<<<<<<< HEAD
    CFLAGS="-O -g -pg"
 elif test "$enable_debugging" != "no"; then
    if test "$GCC" = "yes"; then
@@ -399,51 +265,6 @@
    fi
 else
    CFLAGS="-O3"
-=======
-fi
-if test "$enable_avx2" = "check" && test "$enable_vmx" != "yes"; then
-AC_MSG_CHECKING([whether AVX2 is supported])
-  sre_save_cflags="$CFLAGS"
-  haveavx=no
-  CFLAGS="$CFLAGS $SSE_CFLAGS $AVX_CFLAGS"
-  AC_COMPILE_IFELSE(  [AC_LANG_PROGRAM([[#include <immintrin.h>]],
-        [[__m256i test1;
-         __m256i test2;
-         test1 = _mm256_set1_epi8(37);
-         test2 = _mm256_set1_epi8(111);
-         test2 = _mm256_adds_epi8(test1, test2);
-      ]])],
-  [AC_DEFINE([HAVE_AVX2], 1, [Support AVX2 vector implementation])
-  haveavx=yes])
-  AC_MSG_RESULT([$haveavx])
-  CFLAGS="$sre_save_cflags"
-fi
-
-if test "$enable_avx512" = "yes" || test "$enable_avx512" = "check"; then
-   if test "x$AVX512_CFLAGS" = x; then
-     case $ax_cv_c_compiler_vendor in
-      gnu)   AX_CHECK_COMPILER_FLAGS([-mavx512bw -mavx512dq], [ AVX512_CFLAGS="-mavx512bw -mavx512dq" ],[]);;
-       *)     ;;
-     esac   
-   fi
-fi
-if test "$enable_avx512" = "check" && test "$enable_vmx" != "yes"; then
-AC_MSG_CHECKING([whether AVX-512 is supported])
-  sre_save_cflags="$CFLAGS"
-  haveavx512=no
-  CFLAGS="$CFLAGS $AVX512_CFLAGS"
-  AC_COMPILE_IFELSE(  [AC_LANG_PROGRAM([[#include <immintrin.h>]],
-        [[__m512i test1;
-         __m512i test2;
-         test1 = _mm512_set1_epi8(37);
-         test2 = _mm512_set1_epi8(111);
-         test2 = _mm512_adds_epi8(test1, test2);
-      ]])],
-  [AC_DEFINE([HAVE_AVX512], 1, [Support AVX-512 vector implementation])
-  haveavx512=yes])
-  AC_MSG_RESULT([$haveavx512])
-  CFLAGS="$sre_save_cflags"
->>>>>>> c66deb66
 fi
 
 # MPI parallelization.
@@ -456,8 +277,8 @@
 if test "$enable_mpi" = "yes"; then
   AX_MPI([
     CC=$MPICC
-    AC_DEFINE(HAVE_MPI)
-    AC_DEFINE(HMMER_MPI)
+    AC_DEFINE(HAVE_MPI,  1,  [Use MPI])
+    AC_DEFINE(HMMER_MPI, 1,  [Use MPI])
     AC_SUBST([MPI_UTESTS], ["mpi_utest"])
     AC_SUBST([MPI_BENCHMARKS], ["mpi_benchmark"])
     ],
@@ -469,8 +290,8 @@
 #
 if test "$enable_threads" != "no"; then
   AX_PTHREAD([
-      AC_DEFINE(HAVE_PTHREAD)
-      AC_DEFINE(HMMER_THREADS)
+      AC_DEFINE(HAVE_PTHREAD,  1, [Use POSIX threads])
+      AC_DEFINE(HMMER_THREADS, 1, [Use POSIX threads])
       AC_SUBST(PTHREAD_LIBS)
       AC_SUBST(PTHREAD_CFLAGS)
     ],[
@@ -502,7 +323,7 @@
 #
 if test "$enable_vmx" = "yes" || test "$enable_vmx" = "check"; then
   ESL_VMX([
-    AC_DEFINE(eslENABLE_VMX)
+    AC_DEFINE(eslENABLE_VMX, 1, [Enable Altivec/VMX vector implementation])
     AC_SUBST([HMMERIMPLLIB], ["impl_vmx/libhmmerimpl.a"])
     VMX_CFLAGS=$esl_vmx_cflags
     INFERNAL_IMPLDIR=""
@@ -518,7 +339,7 @@
 
 if test "$enable_sse" = "yes" || test "$enable_sse" = "check"; then
   ESL_SSE([
-    AC_DEFINE(eslENABLE_SSE)
+    AC_DEFINE(eslENABLE_SSE, 1, [Enable SSE vector implementation])
     AC_SUBST([HMMERIMPLLIB], ["impl_sse/libhmmerimpl.a"])
     SSE_CFLAGS=$esl_sse_cflags
     INFERNAL_IMPLDIR="impl_sse"
@@ -545,7 +366,6 @@
 AC_SUBST(IMPL_CHOICE)
 AC_SUBST(INFERNAL_IMPLDIR)
 
-<<<<<<< HEAD
 # Easel has additional vector implementations that Infernal and HMMER3 do not
 # support. Provide blank config for those CFLAGS.
 AC_SUBST(SSE_CFLAGS)
@@ -553,25 +373,6 @@
 AC_SUBST(AVX512_CFLAGS)
 AC_SUBST(VMX_CFLAGS)
 AC_SUBST(NEON_CFLAGS)
-=======
-# check if the SSE2 implementation support cast functions
-if test "$impl_choice" = "sse"; then
-  AC_MSG_CHECKING([compiler support for sse2 cast functions])
-  ssecast=no
-  sre_save_cflags="$CFLAGS"
-  CFLAGS="$CFLAGS $SIMD_CFLAGS"
-  AC_LANG(C)
-  AC_COMPILE_IFELSE([AC_LANG_PROGRAM([[#include <emmintrin.h>]],
-                                     [[__m128 a;
-                                       __m128i b;
-                                       b = _mm_castps_si128(a);
-                                       a = _mm_castsi128_ps(b);]])],
-                    [AC_DEFINE([HAVE_SSE2_CAST], 1, [Support SSE2 cast])
-                     ssecast=yes])
-  AC_MSG_RESULT([$ssecast])
-  CFLAGS="$sre_save_cflags"
-fi
->>>>>>> c66deb66
 
 
 
@@ -592,34 +393,6 @@
   CFLAGS="$esl_save_cflags"
 fi
 
-<<<<<<< HEAD
-=======
-# Now, we can enable the appropriate optimized implementation.
-case "$impl_choice" in 
-sse)  AC_MSG_NOTICE([Activating Intel/AMD SSE optimized DP implementation])
-      AC_DEFINE([HAVE_SSE2], 1, [Support SSE2 vector instructions])
-      AC_DEFINE([p7_IMPL_SSE], 1, [Use SSE vector implementation])
-      AC_SUBST([HMMERIMPLLIB], ["impl_sse/libhmmerimpl.a"])
-      IMPL_CHOICE="sse"
-      INFERNAL_IMPLDIR="impl_sse"
-      ;;
-
-vmx)  AC_MSG_NOTICE([Activating Altivec/VMX optimized DP implementation])
-      AC_DEFINE([HAVE_VMX], 1, [Support Altivec/VMX vector instructions])
-      AC_DEFINE([p7_IMPL_VMX], 1, [Use Altivec/VMX vector implementation])
-      AC_SUBST([HMMERIMPLLIB], ["impl_vmx/libhmmerimpl.a"])
-      IMPL_CHOICE="vmx"
-      INFERNAL_IMPLDIR=""
-      ;;
-
-*)    AC_MSG_WARN([Infernal 1.1.2 requires VMX or SSE capability for parallel instructions.])
-      AC_MSG_ERROR([Unable to use vector instructions (SSE or VMX).])
-      ;;
-esac
-AC_SUBST(IMPL_CHOICE)
-AC_SUBST(SIMD_CFLAGS)
-AC_SUBST(INFERNAL_IMPLDIR)
->>>>>>> c66deb66
 
 
 # Check if the linker supports library groups for recursive libraries
@@ -793,14 +566,8 @@
 # 13. Config subdirs and files 
 ################################################################
 
-<<<<<<< HEAD
+AC_CONFIG_HEADERS([easel/decoy_config.h])   # Put this first to keep gnu 'autoheader' from overwriting a real config file.
 AC_CONFIG_HEADERS(src/config.h)
-=======
-# Write Infernal's config.h header
-#
-AC_CONFIG_HEADERS([easel/decoy_config.h])   # Put this first to keep gnu 'autoheader' from overwriting a real config file.
-AC_CONFIG_HEADERS([src/config.h])
->>>>>>> c66deb66
 
 AC_CONFIG_FILES([Makefile])
 AC_CONFIG_FILES([src/Makefile])
